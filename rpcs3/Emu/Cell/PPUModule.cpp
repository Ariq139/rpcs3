--- conflicted
+++ resolved
@@ -1527,45 +1527,7 @@
 		ppu->gpr[1] -= Emu.data.size();
 	}
 
-<<<<<<< HEAD
-	g_fxo->init<lv2_memory_container>(mem_user1m_size);
-=======
-	// Initialize memory stats (according to sdk version)
-	// TODO: This is probably wrong with vsh.self
-	u32 mem_size;
-	if (sdk_version > 0x0021FFFF)
-	{
-		mem_size = 0xD500000;
-	}
-	else if (sdk_version > 0x00192FFF)
-	{
-		mem_size = 0xD300000;
-	}
-	else if (sdk_version > 0x0018FFFF)
-	{
-		mem_size = 0xD100000;
-	}
-	else if (sdk_version > 0x0017FFFF)
-	{
-		mem_size = 0xD000000;
-	}
-	else if (sdk_version > 0x00154FFF)
-	{
-		mem_size = 0xCC00000;
-	}
-	else
-	{
-		mem_size = 0xC800000;
-	}
-
-	if (g_cfg.core.debug_console_mode)
-	{
-		// TODO: Check for all sdk versions
-		mem_size += 0xC000000;
-	}
-
-	g_fxo->init<lv2_memory_container>(mem_size)->used += primary_stacksize;
->>>>>>> 8cb1f4fe
+	g_fxo->init<lv2_memory_container>(mem_user1m_size)->used += primary_stacksize;
 
 	ppu->cmd_push({ppu_cmd::initialize, 0});
 
