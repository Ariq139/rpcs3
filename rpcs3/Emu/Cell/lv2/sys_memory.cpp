#include "stdafx.h"
#include "sys_memory.h"

#include "Emu/Memory/vm_locking.h"
#include "Emu/CPU/CPUThread.h"
#include "Emu/Cell/ErrorCodes.h"
#include "Emu/Cell/SPUThread.h"
#include "Emu/IdManager.h"

#include "util/vm.hpp"
#include "util/asm.hpp"

LOG_CHANNEL(sys_memory);

//
static shared_mutex s_memstats_mtx;

struct sys_memory_address_table
{
	atomic_t<lv2_memory_container*> addrs[65536]{};
};

// Todo: fix order of error checks

error_code sys_memory_allocate(cpu_thread& cpu, u32 size, u64 flags, vm::ptr<u32> alloc_addr)
{
	cpu.state += cpu_flag::wait;

	sys_memory.warning("sys_memory_allocate(size=0x%x, flags=0x%llx, alloc_addr=*0x%x)", size, flags, alloc_addr);

	if (!size)
	{
		return {CELL_EALIGN, size};
	}

	// Check allocation size
	const u32 align =
		flags == SYS_MEMORY_PAGE_SIZE_1M ? 0x100000 :
		flags == SYS_MEMORY_PAGE_SIZE_64K ? 0x10000 :
		flags == 0 ? 0x100000 : 0;

	if (!align)
	{
		return {CELL_EINVAL, flags};
	}

	if (size % align)
	{
		return {CELL_EALIGN, size};
	}

	// Get "default" memory container
	const auto dct = g_fxo->get<lv2_memory_container>();

	// Try to get "physical memory"
	if (!dct->take(size))
	{
		return CELL_ENOMEM;
	}

<<<<<<< HEAD
	if (const auto area = vm::reserve_map(align == 0x10000 ? vm::user64k : vm::user1m, 0, align == 0x10000 ? mem_user64k_size : mem_user1m_size, 0x401))
=======
	if (const auto area = vm::reserve_map(align == 0x10000 ? vm::user64k : vm::user1m, 0, utils::align(size, 0x10000000), 0x401))
>>>>>>> 43993249
	{
		if (u32 addr = area->alloc(size, nullptr, align))
		{
			ensure(!g_fxo->get<sys_memory_address_table>()->addrs[addr >> 16].exchange(dct));

			if (alloc_addr)
			{
				vm::lock_sudo(addr, size);
				*alloc_addr = addr;
				return CELL_OK;
			}

			// Dealloc using the syscall
			sys_memory_free(cpu, addr);
			return CELL_EFAULT;
		}
	}

	dct->used -= size;
	return CELL_ENOMEM;
}

error_code sys_memory_allocate_from_container(cpu_thread& cpu, u32 size, u32 cid, u64 flags, vm::ptr<u32> alloc_addr)
{
	cpu.state += cpu_flag::wait;

	sys_memory.warning("sys_memory_allocate_from_container(size=0x%x, cid=0x%x, flags=0x%llx, alloc_addr=*0x%x)", size, cid, flags, alloc_addr);

	if (!size)
	{
		return {CELL_EALIGN, size};
	}

	// Check allocation size
	const u32 align =
		flags == SYS_MEMORY_PAGE_SIZE_1M ? 0x100000 :
		flags == SYS_MEMORY_PAGE_SIZE_64K ? 0x10000 :
		flags == 0 ? 0x100000 : 0;

	if (!align)
	{
		return {CELL_EINVAL, flags};
	}

	if (size % align)
	{
		return {CELL_EALIGN, size};
	}

	const auto ct = idm::get<lv2_memory_container>(cid, [&](lv2_memory_container& ct) -> CellError
	{
		// Try to get "physical memory"
		if (!ct.take(size))
		{
			return CELL_ENOMEM;
		}

		return {};
	});

	if (!ct)
	{
		return CELL_ESRCH;
	}

	if (ct.ret)
	{
		return ct.ret;
	}

	if (const auto area = vm::reserve_map(align == 0x10000 ? vm::user64k : vm::user1m, 0, utils::align(size, 0x10000000), 0x401))
	{
		if (u32 addr = area->alloc(size))
		{
			ensure(!g_fxo->get<sys_memory_address_table>()->addrs[addr >> 16].exchange(ct.ptr.get()));

			if (alloc_addr)
			{
				vm::lock_sudo(addr, size);
				*alloc_addr = addr;
				return CELL_OK;
			}

			// Dealloc using the syscall
			sys_memory_free(cpu, addr);
			return CELL_EFAULT;
		}
	}

	ct->used -= size;
	return CELL_ENOMEM;
}

error_code sys_memory_free(cpu_thread& cpu, u32 addr)
{
	cpu.state += cpu_flag::wait;

	sys_memory.warning("sys_memory_free(addr=0x%x)", addr);

	const auto ct = addr % 0x10000 ? nullptr : g_fxo->get<sys_memory_address_table>()->addrs[addr >> 16].exchange(nullptr);

	if (!ct)
	{
		return {CELL_EINVAL, addr};
	}

	const auto size = (ensure(vm::dealloc(addr)));
	reader_lock{id_manager::g_mutex}, ct->used -= size;
	return CELL_OK;
}

error_code sys_memory_get_page_attribute(cpu_thread& cpu, u32 addr, vm::ptr<sys_page_attr_t> attr)
{
	cpu.state += cpu_flag::wait;

	sys_memory.trace("sys_memory_get_page_attribute(addr=0x%x, attr=*0x%x)", addr, attr);

	vm::reader_lock rlock;

	if (!vm::check_addr(addr) || addr >= SPU_FAKE_BASE_ADDR)
	{
		return CELL_EINVAL;
	}

	if (!vm::check_addr(attr.addr(), vm::page_readable, attr.size()))
	{
		return CELL_EFAULT;
	}

	attr->attribute = 0x40000ull; // SYS_MEMORY_PROT_READ_WRITE (TODO)
	attr->access_right = addr >> 28 == 0xdu ? SYS_MEMORY_ACCESS_RIGHT_PPU_THR : SYS_MEMORY_ACCESS_RIGHT_ANY;// (TODO)

	if (vm::check_addr(addr, vm::page_1m_size))
	{
		attr->page_size = 0x100000;
	}
	else if (vm::check_addr(addr, vm::page_64k_size))
	{
		attr->page_size = 0x10000;
	}
	else
	{
		attr->page_size = 4096;
	}

	attr->pad = 0; // Always write 0
	return CELL_OK;
}

error_code sys_memory_get_user_memory_size(cpu_thread& cpu, vm::ptr<sys_memory_info_t> mem_info)
{
	cpu.state += cpu_flag::wait;

	sys_memory.warning("sys_memory_get_user_memory_size(mem_info=*0x%x)", mem_info);

	// Get "default" memory container
	const auto dct = g_fxo->get<lv2_memory_container>();

	::reader_lock lock(s_memstats_mtx);

	mem_info->total_user_memory = dct->size;
	mem_info->available_user_memory = dct->size - dct->used;

	// Scan other memory containers
	idm::select<lv2_memory_container>([&](u32, lv2_memory_container& ct)
	{
		mem_info->total_user_memory -= ct.size;
	});

	return CELL_OK;
}

error_code sys_memory_get_user_memory_stat(cpu_thread& cpu, vm::ptr<sys_memory_user_memory_stat_t> mem_stat)
{
	cpu.state += cpu_flag::wait;

	sys_memory.todo("sys_memory_get_user_memory_stat(mem_stat=*0x%x)", mem_stat);

	return CELL_OK;
}

error_code sys_memory_container_create(cpu_thread& cpu, vm::ptr<u32> cid, u32 size)
{
	cpu.state += cpu_flag::wait;

	sys_memory.warning("sys_memory_container_create(cid=*0x%x, size=0x%x)", cid, size);

	// Round down to 1 MB granularity
	size &= ~0xfffff;

	if (!size)
	{
		return CELL_ENOMEM;
	}

	const auto dct = g_fxo->get<lv2_memory_container>();

	std::lock_guard lock(s_memstats_mtx);

	// Try to obtain "physical memory" from the default container
	if (!dct->take(size))
	{
		return CELL_ENOMEM;
	}

	// Create the memory container
	if (const u32 id = idm::make<lv2_memory_container>(size))
	{
		*cid = id;
		return CELL_OK;
	}

	dct->used -= size;
	return CELL_EAGAIN;
}

error_code sys_memory_container_destroy(cpu_thread& cpu, u32 cid)
{
	cpu.state += cpu_flag::wait;

	sys_memory.warning("sys_memory_container_destroy(cid=0x%x)", cid);

	std::lock_guard lock(s_memstats_mtx);

	const auto ct = idm::withdraw<lv2_memory_container>(cid, [](lv2_memory_container& ct) -> CellError
	{
		// Check if some memory is not deallocated (the container cannot be destroyed in this case)
		if (!ct.used.compare_and_swap_test(0, ct.size))
		{
			return CELL_EBUSY;
		}

		return {};
	});

	if (!ct)
	{
		return CELL_ESRCH;
	}

	if (ct.ret)
	{
		return ct.ret;
	}

	// Return "physical memory" to the default container
	g_fxo->get<lv2_memory_container>()->used -= ct->size;

	return CELL_OK;
}

error_code sys_memory_container_get_size(cpu_thread& cpu, vm::ptr<sys_memory_info_t> mem_info, u32 cid)
{
	cpu.state += cpu_flag::wait;

	sys_memory.warning("sys_memory_container_get_size(mem_info=*0x%x, cid=0x%x)", mem_info, cid);

	const auto ct = idm::get<lv2_memory_container>(cid);

	if (!ct)
	{
		return CELL_ESRCH;
	}

	mem_info->total_user_memory = ct->size; // Total container memory
	mem_info->available_user_memory = ct->size - ct->used; // Available container memory

	return CELL_OK;
}<|MERGE_RESOLUTION|>--- conflicted
+++ resolved
@@ -58,11 +58,7 @@
 		return CELL_ENOMEM;
 	}
 
-<<<<<<< HEAD
-	if (const auto area = vm::reserve_map(align == 0x10000 ? vm::user64k : vm::user1m, 0, align == 0x10000 ? mem_user64k_size : mem_user1m_size, 0x401))
-=======
-	if (const auto area = vm::reserve_map(align == 0x10000 ? vm::user64k : vm::user1m, 0, utils::align(size, 0x10000000), 0x401))
->>>>>>> 43993249
+	if (const auto area = vm::reserve_map(align == 0x10000 ? vm::user64k : vm::user1m, 0, utils::align(size, mem_user64k_size), 0x401))
 	{
 		if (u32 addr = area->alloc(size, nullptr, align))
 		{
