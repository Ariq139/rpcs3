#include "stdafx.h"
#include "GLGSRender.h"
#include "Emu/Cell/PPCInstrTable.h"
#include "Gui/RSXDebugger.h"

#define CMD_DEBUG 0
#define DUMP_VERTEX_DATA 0

#if	CMD_DEBUG
	#define CMD_LOG ConLog.Write
#else
	#define CMD_LOG(...)
#endif

gcmBuffer gcmBuffers[8];
GLuint g_flip_tex;
GLuint g_depth_tex;

int last_width = 0, last_height = 0, last_depth_format = 0;

GLenum g_last_gl_error = GL_NO_ERROR;
void printGlError(GLenum err, const char* situation)
{
	if(err != GL_NO_ERROR)
	{
		ConLog.Error("%s: opengl error 0x%04x", wxString(situation).wx_str(), err);
		Emu.Pause();
	}
}

#if 0
	#define checkForGlError(x) /*x*/
#endif

GLGSFrame::GLGSFrame()
	: GSFrame(nullptr, "GSFrame[OpenGL]")
	, m_frames(0)
{
	canvas = new wxGLCanvas(this, wxID_ANY, NULL);
	canvas->SetSize(GetClientSize());

	canvas->Connect(wxEVT_LEFT_DCLICK, wxMouseEventHandler(GSFrame::OnLeftDclick), (wxObject*)0, this);
}

void GLGSFrame::Flip(wxGLContext *context)
{
	if(!canvas) return;
	canvas->SetCurrent(*context);

	static Timer fps_t;
	canvas->SwapBuffers();
	m_frames++;

	if(fps_t.GetElapsedTimeInSec() >= 0.5)
	{
		SetTitle(wxString::Format("FPS: %.2f", (double)m_frames / fps_t.GetElapsedTimeInSec()));
		m_frames = 0;
		fps_t.Start();
	}
}

void GLGSFrame::OnSize(wxSizeEvent& event)
{
	if(canvas) canvas->SetSize(GetClientSize());
	event.Skip();
}

void GLGSFrame::SetViewport(int x, int y, u32 w, u32 h)
{
	/*
	//ConLog.Warning("SetViewport(x=%d, y=%d, w=%d, h=%d)", x, y, w, h);

	const wxSize client = GetClientSize();
	const wxSize viewport = AspectRatio(client, wxSize(w, h));

	const int vx = (client.GetX() - viewport.GetX()) / 2;
	const int vy = (client.GetY() - viewport.GetY()) / 2;

	glViewport(vx + x, vy + y, viewport.GetWidth(), viewport.GetHeight());
	*/
}

GLGSRender::GLGSRender()
	: GSRender()
	, m_frame(nullptr)
	, m_fp_buf_num(-1)
	, m_vp_buf_num(-1)
	, m_context(nullptr)
{
	m_frame = new GLGSFrame();
}

GLGSRender::~GLGSRender()
{
	m_frame->Close();
	delete m_context;
}

void GLGSRender::Enable(bool enable, const u32 cap)
{
	if(enable)
	{
		glEnable(cap);
	}
	else
	{
		glDisable(cap);
	}
}

extern CellGcmContextData current_context;

void GLGSRender::Close()
{
	Stop();

	if(m_frame->IsShown()) m_frame->Hide();
	m_ctrl = nullptr;
}

void GLGSRender::EnableVertexData(bool indexed_draw)
{
	static u32 offset_list[m_vertex_count];
	u32 cur_offset = 0;

	const u32 data_offset = indexed_draw ? 0 : m_draw_array_first;

	for(u32 i=0; i<m_vertex_count; ++i)
	{
		offset_list[i] = cur_offset;

		if(!m_vertex_data[i].IsEnabled() || !m_vertex_data[i].addr) continue;

		const size_t item_size = m_vertex_data[i].GetTypeSize() * m_vertex_data[i].size;
		const size_t data_size = m_vertex_data[i].data.GetCount() - data_offset * item_size;
		const u32 pos = m_vdata.GetCount();

		cur_offset += data_size;
		m_vdata.InsertRoomEnd(data_size);
		memcpy(&m_vdata[pos], &m_vertex_data[i].data[data_offset * item_size], data_size);
	}

	m_vao.Create();
	m_vao.Bind();
	checkForGlError("initializing vao");

	m_vbo.Create(indexed_draw ? 2 : 1);
	m_vbo.Bind(0);
	m_vbo.SetData(&m_vdata[0], m_vdata.GetCount());

	if(indexed_draw)
	{
		m_vbo.Bind(GL_ELEMENT_ARRAY_BUFFER, 1);
		m_vbo.SetData(GL_ELEMENT_ARRAY_BUFFER, &m_indexed_array.m_data[0], m_indexed_array.m_data.GetCount());
	}

	checkForGlError("initializing vbo");

#if	DUMP_VERTEX_DATA
	wxFile dump("VertexDataArray.dump", wxFile::write);
#endif

	for(u32 i=0; i<m_vertex_count; ++i)
	{
		if(!m_vertex_data[i].IsEnabled()) continue;

#if	DUMP_VERTEX_DATA
		dump.Write(wxString::Format("VertexData[%d]:\n", i));
		switch(m_vertex_data[i].type)
		{
		case 1:
			for(u32 j = 0; j<m_vertex_data[i].data.GetCount(); j+=2)
			{
				dump.Write(wxString::Format("%d\n", *(u16*)&m_vertex_data[i].data[j]));
				if(!(((j+2) / 2) % m_vertex_data[i].size)) dump.Write("\n");
			}
		break;

		case 2:
			for(u32 j = 0; j<m_vertex_data[i].data.GetCount(); j+=4)
			{
				dump.Write(wxString::Format("%.01f\n", *(float*)&m_vertex_data[i].data[j]));
				if(!(((j+4) / 4) % m_vertex_data[i].size)) dump.Write("\n");
			}
		break;

		case 3:
			for(u32 j = 0; j<m_vertex_data[i].data.GetCount(); j+=2)
			{
				dump.Write(wxString::Format("%.01f\n", *(float*)&m_vertex_data[i].data[j]));
				if(!(((j+2) / 2) % m_vertex_data[i].size)) dump.Write("\n");
			}
		break;

		case 4:
			for(u32 j = 0; j<m_vertex_data[i].data.GetCount(); ++j)
			{
				dump.Write(wxString::Format("%d\n", m_vertex_data[i].data[j]));
				if(!((j+1) % m_vertex_data[i].size)) dump.Write("\n");
			}
		break;

		case 5:
			for(u32 j = 0; j<m_vertex_data[i].data.GetCount(); j+=2)
			{
				dump.Write(wxString::Format("%d\n", *(u16*)&m_vertex_data[i].data[j]));
				if(!(((j+2) / 2) % m_vertex_data[i].size)) dump.Write("\n");
			}
		break;

		case 7:
			for(u32 j = 0; j<m_vertex_data[i].data.GetCount(); ++j)
			{
				dump.Write(wxString::Format("%d\n", m_vertex_data[i].data[j]));
				if(!((j+1) % m_vertex_data[i].size)) dump.Write("\n");
			}
		break;

		default:
			ConLog.Error("Bad cv type! %d", m_vertex_data[i].type);
		return;
		}

		dump.Write("\n");
#endif

		static const u32 gl_types[] =
		{
			GL_SHORT,
			GL_FLOAT,
			GL_HALF_FLOAT,
			GL_UNSIGNED_BYTE,
			GL_SHORT,
			GL_UNSIGNED_BYTE,
		};

		static const bool gl_normalized[] =
		{
			true,
			false,
			false,
			true,
			false,
			false,
		};

		if(m_vertex_data[i].type >= 1 && m_vertex_data[i].type <= 7)
		{
			if(!m_vertex_data[i].addr)
			{
				switch(m_vertex_data[i].type)
				{
				case 5:
				case 1:
					switch(m_vertex_data[i].size)
					{
					case 1: glVertexAttrib1s(i, (GLshort&)m_vertex_data[i].data[0]); break;
					case 2: glVertexAttrib2sv(i, (GLshort*)&m_vertex_data[i].data[0]); break;
					case 3: glVertexAttrib3sv(i, (GLshort*)&m_vertex_data[i].data[0]); break;
					case 4: glVertexAttrib4sv(i, (GLshort*)&m_vertex_data[i].data[0]); break;
					}
				break;

				case 2:
					switch(m_vertex_data[i].size)
					{
					case 1: glVertexAttrib1f(i, (GLfloat&)m_vertex_data[i].data[0]); break;
					case 2: glVertexAttrib2fv(i, (GLfloat*)&m_vertex_data[i].data[0]); break;
					case 3: glVertexAttrib3fv(i, (GLfloat*)&m_vertex_data[i].data[0]); break;
					case 4: glVertexAttrib4fv(i, (GLfloat*)&m_vertex_data[i].data[0]); break;
					}
				break;

				case 6:
				case 4:
					glVertexAttrib4ubv(i, (GLubyte*)&m_vertex_data[i].data[0]);
				break;
				}

				checkForGlError("glVertexAttrib");
			}
			else
			{
				u32 gltype = gl_types[m_vertex_data[i].type - 1];
				bool normalized = gl_normalized[m_vertex_data[i].type - 1];

				glEnableVertexAttribArray(i);
				checkForGlError("glEnableVertexAttribArray");
				glVertexAttribPointer(i, m_vertex_data[i].size, gltype, normalized, 0, (void*)offset_list[i]);
				checkForGlError("glVertexAttribPointer");
			}
		}
	}
}

void GLGSRender::DisableVertexData()
{
	m_vdata.Clear();
	for(u32 i=0; i<m_vertex_count; ++i)
	{
		if(!m_vertex_data[i].IsEnabled() || !m_vertex_data[i].addr) continue;
		glDisableVertexAttribArray(i);
		checkForGlError("glDisableVertexAttribArray");
	}
	m_vao.Unbind();
}

void GLGSRender::InitVertexData()
{
	GLfloat scaleOffsetMat[16] = {1.0f, 0.0f, 0.0f, 0.0f, 
								  0.0f, 1.0f, 0.0f, 0.0f, 
								  0.0f, 0.0f, 1.0f, 0.0f, 
								  0.0f, 0.0f, 0.0f, 1.0f};
	int l;

	for(u32 i=0; i<m_transform_constants.GetCount(); ++i)
	{
		const RSXTransformConstant& c = m_transform_constants[i];
		const wxString name = wxString::Format("vc%u", c.id);
		l = m_program.GetLocation(name);
		checkForGlError("glGetUniformLocation " + name);

		//ConLog.Write(name + " x: %.02f y: %.02f z: %.02f w: %.02f", c.x, c.y, c.z, c.w);
		glUniform4f(l, c.x, c.y, c.z, c.w);
		checkForGlError("glUniform4f " + name + wxString::Format(" %d [%f %f %f %f]", l, c.x, c.y, c.z, c.w));
	}

	// Scale
	scaleOffsetMat[0]  = (GLfloat&)methodRegisters[NV4097_SET_VIEWPORT_SCALE + (0x4*0)] / (RSXThread::m_width / 2.0f);
	scaleOffsetMat[5]  = (GLfloat&)methodRegisters[NV4097_SET_VIEWPORT_SCALE + (0x4*1)] / (RSXThread::m_height / 2.0f);
	scaleOffsetMat[10] = (GLfloat&)methodRegisters[NV4097_SET_VIEWPORT_SCALE + (0x4*2)];

	// Offset
	scaleOffsetMat[3]  = (GLfloat&)methodRegisters[NV4097_SET_VIEWPORT_OFFSET + (0x4*0)] - (RSXThread::m_width / 2.0f);
	scaleOffsetMat[7]  = (GLfloat&)methodRegisters[NV4097_SET_VIEWPORT_OFFSET + (0x4*1)] - (RSXThread::m_height / 2.0f);
	scaleOffsetMat[11] = (GLfloat&)methodRegisters[NV4097_SET_VIEWPORT_OFFSET + (0x4*2)] - 1/2.0f;

	scaleOffsetMat[3] /= RSXThread::m_width / 2.0f;
	scaleOffsetMat[7] /= RSXThread::m_height / 2.0f;

	l = m_program.GetLocation("scaleOffsetMat");
	glUniformMatrix4fv(l, 1, false, scaleOffsetMat);
}

void GLGSRender::InitFragmentData()
{
	if(!m_cur_shader_prog)
	{
		ConLog.Error("InitFragmentData: m_cur_shader_prog == NULL");
		return;
	}

	for(u32 i=0; i<m_fragment_constants.GetCount(); ++i)
	{
		const RSXTransformConstant& c = m_fragment_constants[i];

		u32 id = c.id - m_cur_shader_prog->offset;

		//ConLog.Warning("fc%u[0x%x - 0x%x] = (%f, %f, %f, %f)", id, c.id, m_cur_shader_prog->offset, c.x, c.y, c.z, c.w);

		const wxString name = wxString::Format("fc%u", id);
		const int l = m_program.GetLocation(name);
		checkForGlError("glGetUniformLocation " + name);

		glUniform4f(l, c.x, c.y, c.z, c.w);
		checkForGlError("glUniform4f " + name + wxString::Format(" %d [%f %f %f %f]", l, c.x, c.y, c.z, c.w));
	}

	//if(m_fragment_constants.GetCount())
	//	ConLog.SkipLn();
}

bool GLGSRender::LoadProgram()
{
	if(!m_cur_shader_prog)
	{
		ConLog.Warning("LoadProgram: m_cur_shader_prog == NULL");

		return false;
	}

	m_fp_buf_num = m_prog_buffer.SearchFp(*m_cur_shader_prog, m_shader_prog);

	if(m_fp_buf_num == -1) m_shader_prog.Decompile(*m_cur_shader_prog);

	if(!m_cur_vertex_prog)
	{
		ConLog.Warning("LoadProgram: m_cur_vertex_prog == NULL");

		return false;
	}

	//ConLog.Write("Create program");
	m_vp_buf_num = m_prog_buffer.SearchVp(*m_cur_vertex_prog, m_vertex_prog);

	if(m_vp_buf_num == -1) 
	{
		ConLog.Warning("VP not found in buffer!");
		m_vertex_prog.Decompile(*m_cur_vertex_prog);
	}

	if(m_fp_buf_num == -1)
	{
		ConLog.Warning("FP not found in buffer!");
		m_shader_prog.Wait();
		m_shader_prog.Compile();
		checkForGlError("m_shader_prog.Compile");

		wxFile f(wxGetCwd() + "/FragmentProgram.txt", wxFile::write);
		f.Write(m_shader_prog.shader);
	}

	if(m_vp_buf_num == -1)
	{
		m_vertex_prog.Wait();
		m_vertex_prog.Compile();
		checkForGlError("m_vertex_prog.Compile");

		wxFile f(wxGetCwd() + "/VertexProgram.txt", wxFile::write);
		f.Write(m_vertex_prog.shader);
	}

	if(m_fp_buf_num != -1 && m_vp_buf_num != -1)
	{
		m_program.id = m_prog_buffer.GetProg(m_fp_buf_num, m_vp_buf_num);
	}

	if(m_program.id)
	{
		// RSX Debugger: Check if this program was modified and update it
		if (Ini.GSLogPrograms.GetValue())
		{
			for(auto& program : m_debug_programs)
			{
				if (program.id == m_program.id && program.modified)
				{
					// TODO: This isn't working perfectly. Is there any better/shorter way to update the program
					m_vertex_prog.shader = program.vp_shader;
					m_shader_prog.shader = program.fp_shader;
					m_vertex_prog.Wait();
					m_vertex_prog.Compile();
					checkForGlError("m_vertex_prog.Compile");
					m_shader_prog.Wait();
					m_shader_prog.Compile();
					checkForGlError("m_shader_prog.Compile");
					glAttachShader(m_program.id, m_vertex_prog.id);
					glAttachShader(m_program.id, m_shader_prog.id);
					glLinkProgram(m_program.id);
					checkForGlError("glLinkProgram");
					glDetachShader(m_program.id, m_vertex_prog.id);
					glDetachShader(m_program.id, m_shader_prog.id);
					program.vp_id = m_vertex_prog.id;
					program.fp_id = m_shader_prog.id;
					program.modified = false;
				}
			}
		}
		m_program.Use();
	}
	else
	{
		m_program.Create(m_vertex_prog.id, m_shader_prog.id);
		checkForGlError("m_program.Create");
		m_prog_buffer.Add(m_program, m_shader_prog, *m_cur_shader_prog, m_vertex_prog, *m_cur_vertex_prog);
		checkForGlError("m_prog_buffer.Add");
		m_program.Use();

		// RSX Debugger
		if (Ini.GSLogPrograms.GetValue())
		{
			RSXDebuggerProgram program;
			program.id = m_program.id;
			program.vp_id = m_vertex_prog.id;
			program.fp_id = m_shader_prog.id;
			program.vp_shader = m_vertex_prog.shader;
			program.fp_shader = m_shader_prog.shader;
			m_debug_programs.push_back(program);
		}
	}

	return true;
}

void GLGSRender::WriteDepthBuffer()
{
	if(!m_set_context_dma_z)
	{
		return;
	}

	u32 address = GetAddress(m_surface_offset_z, m_context_dma_z - 0xfeed0000);
	if(!Memory.IsGoodAddr(address))
	{
		ConLog.Warning("Bad depth address: address=0x%x, offset=0x%x, dma=0x%x", address, m_surface_offset_z, m_context_dma_z);
		return;
	}

	glReadPixels(0, 0, RSXThread::m_width, RSXThread::m_height, GL_DEPTH_COMPONENT, GL_UNSIGNED_BYTE, &Memory[address]);
	checkForGlError("glReadPixels");

	glBindTexture(GL_TEXTURE_2D, g_depth_tex);
	glTexImage2D(GL_TEXTURE_2D, 0, GL_RGBA, RSXThread::m_width, RSXThread::m_height, 0, GL_ALPHA, GL_UNSIGNED_BYTE, &Memory[address]);
	checkForGlError("glTexImage2D");
	glGetTexImage(GL_TEXTURE_2D, 0, GL_RGBA, GL_UNSIGNED_INT_8_8_8_8, &Memory[address]);
	checkForGlError("glGetTexImage");
}

void GLGSRender::WriteColourBufferA()
{
	if(!m_set_context_dma_color_a)
	{
		return;
	}

	u32 address = GetAddress(m_surface_offset_a, m_context_dma_color_a - 0xfeed0000);
	if(!Memory.IsGoodAddr(address))
	{
		ConLog.Warning("Bad colour buffer a address: address=0x%x, offset=0x%x, dma=0x%x", address, m_surface_offset_a, m_context_dma_color_a);
		return;
	}

	glReadBuffer(GL_COLOR_ATTACHMENT0);
	checkForGlError("glReadBuffer(GL_COLOR_ATTACHMENT0)");
	glReadPixels(0, 0, RSXThread::m_width, RSXThread::m_height, GL_RGBA, GL_UNSIGNED_INT_8_8_8_8, &Memory[address]);
	checkForGlError("glReadPixels(GL_RGBA, GL_UNSIGNED_INT_8_8_8_8)");
}

void GLGSRender::WriteColourBufferB()
{
	if(!m_set_context_dma_color_b)
	{
		return;
	}

	u32 address = GetAddress(m_surface_offset_b, m_context_dma_color_b - 0xfeed0000);
	if(!Memory.IsGoodAddr(address))
	{
		ConLog.Warning("Bad colour buffer b address: address=0x%x, offset=0x%x, dma=0x%x", address, m_surface_offset_b, m_context_dma_color_b);
		return;
	}

	glReadBuffer(GL_COLOR_ATTACHMENT1);
	checkForGlError("glReadBuffer(GL_COLOR_ATTACHMENT1)");
	glReadPixels(0, 0, RSXThread::m_width, RSXThread::m_height, GL_RGBA, GL_UNSIGNED_INT_8_8_8_8, &Memory[address]);
	checkForGlError("glReadPixels(GL_RGBA, GL_UNSIGNED_INT_8_8_8_8)");
}

void GLGSRender::WriteColourBufferC()
{
	if(!m_set_context_dma_color_c)
	{
		return;
	}

	u32 address = GetAddress(m_surface_offset_c, m_context_dma_color_c - 0xfeed0000);
	if(!Memory.IsGoodAddr(address))
	{
		ConLog.Warning("Bad colour buffer c address: address=0x%x, offset=0x%x, dma=0x%x", address, m_surface_offset_c, m_context_dma_color_c);
		return;
	}

	glReadBuffer(GL_COLOR_ATTACHMENT2);
	checkForGlError("glReadBuffer(GL_COLOR_ATTACHMENT2)");
	glReadPixels(0, 0, RSXThread::m_width, RSXThread::m_height, GL_RGBA, GL_UNSIGNED_INT_8_8_8_8, &Memory[address]);
	checkForGlError("glReadPixels(GL_RGBA, GL_UNSIGNED_INT_8_8_8_8)");
}

void GLGSRender::WriteColourBufferD()
{
	if(!m_set_context_dma_color_d)
	{
		return;
	}

	u32 address = GetAddress(m_surface_offset_d, m_context_dma_color_d - 0xfeed0000);
	if(!Memory.IsGoodAddr(address))
	{
		ConLog.Warning("Bad colour buffer d address: address=0x%x, offset=0x%x, dma=0x%x", address, m_surface_offset_d, m_context_dma_color_d);
		return;
	}

	glReadBuffer(GL_COLOR_ATTACHMENT3);
	checkForGlError("glReadBuffer(GL_COLOR_ATTACHMENT3)");
	glReadPixels(0, 0, RSXThread::m_width, RSXThread::m_height, GL_RGBA, GL_UNSIGNED_INT_8_8_8_8, &Memory[address]);
	checkForGlError("glReadPixels(GL_RGBA, GL_UNSIGNED_INT_8_8_8_8)");
}

void GLGSRender::WriteBuffers()
{
	glPixelStorei(GL_PACK_ROW_LENGTH, 0);
	glPixelStorei(GL_PACK_ALIGNMENT, 4);

	switch(m_surface_colour_target)
	{
	case CELL_GCM_SURFACE_TARGET_NONE:
		return;

	case CELL_GCM_SURFACE_TARGET_0:
		WriteColourBufferA();
	break;

	case CELL_GCM_SURFACE_TARGET_1:
		WriteColourBufferB();
	break;

	case CELL_GCM_SURFACE_TARGET_MRT1:
		WriteColourBufferA();
		WriteColourBufferB();
	break;

	case CELL_GCM_SURFACE_TARGET_MRT2:
		WriteColourBufferA();
		WriteColourBufferB();
		WriteColourBufferC();
	break;

	case CELL_GCM_SURFACE_TARGET_MRT3:
		WriteColourBufferA();
		WriteColourBufferB();
		WriteColourBufferC();
		WriteColourBufferD();
	break;
	}
}

void GLGSRender::OnInit()
{
	m_draw_frames = 1;
	m_skip_frames = 0;
	RSXThread::m_width = 720;
	RSXThread::m_height = 576;

	last_width = 0;
	last_height = 0;
	last_depth_format = 0;

	m_frame->Show();
}

void GLGSRender::OnInitThread()
{
	m_context = new wxGLContext(m_frame->GetCanvas());

	m_frame->GetCanvas()->SetCurrent(*m_context);
	InitProcTable();

	glEnable(GL_TEXTURE_2D);
	glEnable(GL_SCISSOR_TEST);

#ifdef _WIN32
	glSwapInterval(Ini.GSVSyncEnable.GetValue() ? 1 : 0);
<<<<<<< HEAD

	glGenTextures(1, &g_depth_tex);
	glGenTextures(1, &g_flip_tex);
=======
#else
    if (GLXDrawable drawable = glXGetCurrentDrawable())
        glXSwapIntervalEXT(glXGetCurrentDisplay(), drawable, Ini.GSVSyncEnable.GetValue() ? 1 : 0);
#endif
>>>>>>> e7a721a1
}

void GLGSRender::OnExitThread()
{
	glDeleteTextures(1, &g_flip_tex);
	glDeleteTextures(1, &g_depth_tex);

	m_program.Delete();
	m_rbo.Delete();
	m_fbo.Delete();
	m_vbo.Delete();
	m_vao.Delete();
	m_prog_buffer.Clear();
}

void GLGSRender::OnReset()
{
	m_program.UnUse();

	//m_shader_prog.id = 0;
	//m_vertex_prog.id = 0;

	if(m_vbo.IsCreated())
	{
		m_vbo.UnBind();
		m_vbo.Delete();
	}

	m_vao.Delete();
}

void GLGSRender::ExecCMD()
{
	//return;
	if(!LoadProgram())
	{
		ConLog.Error("LoadProgram failed.");
		Emu.Pause();
		return;
	}

	if(!m_fbo.IsCreated() || RSXThread::m_width != last_width || RSXThread::m_height != last_height || last_depth_format != m_surface_depth_format)
	{
		ConLog.Warning("New FBO (%dx%d)", RSXThread::m_width, RSXThread::m_height);
		last_width = RSXThread::m_width;
		last_height = RSXThread::m_height;
		last_depth_format = m_surface_depth_format;

		m_fbo.Create();
		checkForGlError("m_fbo.Create");
		m_fbo.Bind();

		m_rbo.Create(4 + 1);
		checkForGlError("m_rbo.Create");

		for(int i=0; i<4; ++i)
		{
			m_rbo.Bind(i);
			m_rbo.Storage(GL_RGBA, RSXThread::m_width, RSXThread::m_height);
			checkForGlError("m_rbo.Storage(GL_RGBA)");
		}

		m_rbo.Bind(4);

		switch(m_surface_depth_format)
		{
		case 1:
			m_rbo.Storage(GL_DEPTH_COMPONENT16, RSXThread::m_width, RSXThread::m_height);
			checkForGlError("m_rbo.Storage(GL_DEPTH_COMPONENT16)");
		break;

		case 2:
			m_rbo.Storage(GL_DEPTH24_STENCIL8, RSXThread::m_width, RSXThread::m_height);
			checkForGlError("m_rbo.Storage(GL_DEPTH24_STENCIL8)");
		break;

		default:
			ConLog.Error("Bad depth format! (%d)", m_surface_depth_format);
			assert(0);
		break;
		}

		for(int i=0; i<4; ++i)
		{
			m_fbo.Renderbuffer(GL_COLOR_ATTACHMENT0 + i, m_rbo.GetId(i));
			checkForGlError(wxString::Format("m_fbo.Renderbuffer(GL_COLOR_ATTACHMENT%d)", i));
		}

		m_fbo.Renderbuffer(GL_DEPTH_ATTACHMENT, m_rbo.GetId(4));
		checkForGlError("m_fbo.Renderbuffer(GL_DEPTH_ATTACHMENT)");

		if(m_surface_depth_format == 2)
		{
			m_fbo.Renderbuffer(GL_STENCIL_ATTACHMENT, m_rbo.GetId(4));
			checkForGlError("m_fbo.Renderbuffer(GL_STENCIL_ATTACHMENT)");
		}
	}

	if(!m_set_surface_clip_horizontal)
	{
		m_surface_clip_x = 0;
		m_surface_clip_w = RSXThread::m_width;
	}

	if(!m_set_surface_clip_vertical)
	{
		m_surface_clip_y = 0;
		m_surface_clip_h = RSXThread::m_height;
	}
		
	m_fbo.Bind();
	if(Ini.GSDumpDepthBuffer.GetValue())
		WriteDepthBuffer();
	static const GLenum draw_buffers[] = { GL_COLOR_ATTACHMENT0, GL_COLOR_ATTACHMENT1, GL_COLOR_ATTACHMENT2, GL_COLOR_ATTACHMENT3 };

	switch(m_surface_colour_target)
	{
	case CELL_GCM_SURFACE_TARGET_NONE:
		break;

	case CELL_GCM_SURFACE_TARGET_0:
		glDrawBuffer(draw_buffers[0]);
	break;

	case CELL_GCM_SURFACE_TARGET_1:
		glDrawBuffer(draw_buffers[1]);
	break;

	case CELL_GCM_SURFACE_TARGET_MRT1:
		glDrawBuffers(2, draw_buffers);
	break;

	case CELL_GCM_SURFACE_TARGET_MRT2:
		glDrawBuffers(3, draw_buffers);
	break;

	case CELL_GCM_SURFACE_TARGET_MRT3:
		glDrawBuffers(4, draw_buffers);
	break;

	default:
		ConLog.Error("Bad surface colour target: %d", m_surface_colour_target);
	break;
	}

	if(m_set_color_mask)
	{
		glColorMask(m_color_mask_r, m_color_mask_g, m_color_mask_b, m_color_mask_a);
		checkForGlError("glColorMask");
	}

	//glFrontFace(m_front_face);

	if(m_set_viewport_horizontal && m_set_viewport_vertical)
	{
		//glViewport(m_viewport_x, m_viewport_y, m_viewport_w, m_viewport_h);
		//checkForGlError("glViewport");
	}

	if(m_set_scissor_horizontal && m_set_scissor_vertical)
	{
		glScissor(m_scissor_x, m_scissor_y, m_scissor_w, m_scissor_h);
		checkForGlError("glScissor");
	}

	if(m_clear_surface_mask)
	{
		GLbitfield f = 0;

		if (m_clear_surface_mask & 0x1)
		{
			glClearDepth(m_clear_surface_z / (float)0xffffff);

			f |= GL_DEPTH_BUFFER_BIT;
		}

		if (m_clear_surface_mask & 0x2)
		{
			glClearStencil(m_clear_surface_s);

			f |= GL_STENCIL_BUFFER_BIT;
		}

		if (m_clear_surface_mask & 0xF0)
		{
			glClearColor(
				m_clear_surface_color_r / 255.0f,
				m_clear_surface_color_g / 255.0f,
				m_clear_surface_color_b / 255.0f,
				m_clear_surface_color_a / 255.0f);

			f |= GL_COLOR_BUFFER_BIT;
		}

		glClear(f);
	}

	if(m_set_front_polygon_mode)
	{
		glPolygonMode(GL_FRONT, m_front_polygon_mode);
		checkForGlError("glPolygonMode");
	}

	Enable(m_depth_test_enable, GL_DEPTH_TEST);
	Enable(m_set_alpha_test, GL_ALPHA_TEST);
	Enable(m_set_depth_bounds_test, GL_DEPTH_BOUNDS_TEST_EXT);
	Enable(m_set_blend, GL_BLEND);
	Enable(m_set_logic_op, GL_LOGIC_OP);
	Enable(m_set_cull_face_enable, GL_CULL_FACE);
	Enable(m_set_dither, GL_DITHER);
	Enable(m_set_stencil_test, GL_STENCIL_TEST);
	Enable(m_set_line_smooth, GL_LINE_SMOOTH);
	Enable(m_set_poly_smooth, GL_POLYGON_SMOOTH);
	Enable(m_set_poly_offset_fill, GL_POLYGON_OFFSET_FILL);
	Enable(m_set_poly_offset_line, GL_POLYGON_OFFSET_LINE);
	Enable(m_set_poly_offset_point, GL_POLYGON_OFFSET_POINT);
	//Enable(m_set_restart_index, GL_PRIMITIVE_RESTART); //Requires OpenGL 3.1+

	if(m_set_clip_plane)
	{
		Enable(m_clip_plane_0, GL_CLIP_PLANE0);
		Enable(m_clip_plane_1, GL_CLIP_PLANE1);
		Enable(m_clip_plane_2, GL_CLIP_PLANE2);
		Enable(m_clip_plane_3, GL_CLIP_PLANE3);
		Enable(m_clip_plane_4, GL_CLIP_PLANE4);
		Enable(m_clip_plane_5, GL_CLIP_PLANE5);

		checkForGlError("m_set_clip_plane");
	}

	checkForGlError("glEnable");

	if(m_set_two_sided_stencil_test_enable)
	{
		if(m_set_stencil_fail && m_set_stencil_zfail && m_set_stencil_zpass)
		{
			glStencilOpSeparate(GL_FRONT, m_stencil_fail, m_stencil_zfail, m_stencil_zpass);
			checkForGlError("glStencilOpSeparate");
		}

		if(m_set_stencil_mask)
		{
			glStencilMaskSeparate(GL_FRONT, m_stencil_mask);
			checkForGlError("glStencilMaskSeparate");
		}

		if(m_set_stencil_func && m_set_stencil_func_ref && m_set_stencil_func_mask)
		{
			glStencilFuncSeparate(GL_FRONT, m_stencil_func, m_stencil_func_ref, m_stencil_func_mask);
			checkForGlError("glStencilFuncSeparate");
		}

		if(m_set_back_stencil_fail && m_set_back_stencil_zfail && m_set_back_stencil_zpass)
		{
			glStencilOpSeparate(GL_BACK, m_back_stencil_fail, m_back_stencil_zfail, m_back_stencil_zpass);
			checkForGlError("glStencilOpSeparate(GL_BACK)");
		}

		if(m_set_back_stencil_mask)
		{
			glStencilMaskSeparate(GL_BACK, m_back_stencil_mask);
			checkForGlError("glStencilMaskSeparate(GL_BACK)");
		}

		if(m_set_back_stencil_func && m_set_back_stencil_func_ref && m_set_back_stencil_func_mask)
		{
			glStencilFuncSeparate(GL_BACK, m_back_stencil_func, m_back_stencil_func_ref, m_back_stencil_func_mask);
			checkForGlError("glStencilFuncSeparate(GL_BACK)");
		}
	}
	else
	{
		if(m_set_stencil_fail && m_set_stencil_zfail && m_set_stencil_zpass)
		{
			glStencilOp(m_stencil_fail, m_stencil_zfail, m_stencil_zpass);
			checkForGlError("glStencilOp");
		}

		if(m_set_stencil_mask)
		{
			glStencilMask(m_stencil_mask);
			checkForGlError("glStencilMask");
		}

		if(m_set_stencil_func && m_set_stencil_func_ref && m_set_stencil_func_mask)
		{
			glStencilFunc(m_stencil_func, m_stencil_func_ref, m_stencil_func_mask);
			checkForGlError("glStencilFunc");
		}
	}

	if(m_set_shade_mode)
	{
		glShadeModel(m_shade_mode);
		checkForGlError("glShadeModel");
	}

	if(m_set_depth_mask)
	{
		glDepthMask(m_depth_mask);
		checkForGlError("glDepthMask");
	}

	if(m_set_depth_func)
	{
		glDepthFunc(m_depth_func);
		//ConLog.Warning("glDepthFunc(0x%x)", m_depth_func);
		checkForGlError("glDepthFunc");
	}

	if(m_set_depth_bounds)
	{
		//ConLog.Warning("glDepthBounds(%f, %f)", m_depth_bounds_min, m_depth_bounds_max);
		glDepthBoundsEXT(m_depth_bounds_min, m_depth_bounds_max);
		checkForGlError("glDepthBounds");
	}

	if(m_set_clip)
	{
		//ConLog.Warning("glDepthRangef(%f, %f)", m_clip_min, m_clip_max);
		glDepthRangef(m_clip_min, m_clip_max);
		checkForGlError("glDepthRangef");
	}

	if(m_set_line_width)
	{
		glLineWidth(m_line_width / 255.f);
		checkForGlError("glLineWidth");
	}

	if(m_set_blend_equation)
	{
		glBlendEquationSeparate(m_blend_equation_rgb, m_blend_equation_alpha);
		checkForGlError("glBlendEquationSeparate");
	}

	if(m_set_blend_sfactor && m_set_blend_dfactor)
	{
		glBlendFuncSeparate(m_blend_sfactor_rgb, m_blend_dfactor_rgb, m_blend_sfactor_alpha, m_blend_dfactor_alpha);
		checkForGlError("glBlendFuncSeparate");
	}

	if(m_set_blend_color)
	{
		glBlendColor(m_blend_color_r, m_blend_color_g, m_blend_color_b, m_blend_color_a);
		checkForGlError("glBlendColor");
	}

	if(m_set_cull_face)
	{
		glCullFace(m_cull_face);
		checkForGlError("glCullFace");
	}

	if(m_set_alpha_func && m_set_alpha_ref)
	{
		glAlphaFunc(m_alpha_func, m_alpha_ref);
		checkForGlError("glAlphaFunc");
	}

	if(m_set_fog_mode)
	{
		glFogi(GL_FOG_MODE, m_fog_mode);
		checkForGlError("glFogi(GL_FOG_MODE)");
	}

	if(m_set_fog_params)
	{
		glFogf(GL_FOG_START, m_fog_param0);
		checkForGlError("glFogf(GL_FOG_START)");
		glFogf(GL_FOG_END, m_fog_param1);
		checkForGlError("glFogf(GL_FOG_END)");
	}

	if(m_set_restart_index)
	{
		ConLog.Warning("m_set_restart_index requires glPrimitiveRestartIndex()");
		//glPrimitiveRestartIndex(m_restart_index); //Requires OpenGL 3.1+
		//checkForGlError("glPrimitiveRestartIndex");
	}

	if(m_indexed_array.m_count && m_draw_array_count)
	{
		ConLog.Warning("m_indexed_array.m_count && draw_array_count");
	}

	for(u32 i=0; i<m_textures_count; ++i)
	{
		if(!m_textures[i].IsEnabled()) continue;

		glActiveTexture(GL_TEXTURE0 + i);
		checkForGlError("glActiveTexture");
		m_gl_textures[i].Create();
		m_gl_textures[i].Bind();
		checkForGlError(wxString::Format("m_gl_textures[%d].Bind", i));
		m_program.SetTex(i);
		m_gl_textures[i].Init(m_textures[i]);
		checkForGlError(wxString::Format("m_gl_textures[%d].Init", i));
	}

	m_vao.Bind();
	if(m_indexed_array.m_count)
	{
		LoadVertexData(m_indexed_array.index_min, m_indexed_array.index_max - m_indexed_array.index_min + 1);
	}

	EnableVertexData(m_indexed_array.m_count ? true : false);

	InitVertexData();
	InitFragmentData();

	if(m_indexed_array.m_count)
	{
		switch(m_indexed_array.m_type)
		{
		case 0:
			glDrawElements(m_draw_mode - 1, m_indexed_array.m_count, GL_UNSIGNED_INT, nullptr);
			checkForGlError("glDrawElements #4");
		break;

		case 1:
			glDrawElements(m_draw_mode - 1, m_indexed_array.m_count, GL_UNSIGNED_SHORT, nullptr);
			checkForGlError("glDrawElements #2");
		break;

		default:
			ConLog.Error("Bad indexed array type (%d)", m_indexed_array.m_type);
		break;
		}

		DisableVertexData();
		m_indexed_array.Reset();
	}

	if(m_draw_array_count)
	{
		//ConLog.Warning("glDrawArrays(%d,%d,%d)", m_draw_mode - 1, m_draw_array_first, m_draw_array_count);
		glDrawArrays(m_draw_mode - 1, 0, m_draw_array_count);
		checkForGlError("glDrawArrays");
		DisableVertexData();
	}

	if(Ini.GSDumpColorBuffers.GetValue())
		WriteBuffers();
}

void GLGSRender::Flip()
{
	if(m_set_scissor_horizontal && m_set_scissor_vertical)
	{
		glScissor(0, 0, RSXThread::m_width, RSXThread::m_height);
		checkForGlError("glScissor");
	}
	

	static u8* src_buffer = nullptr;
	static u32 width = 0;
	static u32 height = 0;

	if(m_read_buffer)
	{
		gcmBuffer* buffers = (gcmBuffer*)Memory.GetMemFromAddr(m_gcm_buffers_addr);
		u32 addr = GetAddress(re(buffers[m_gcm_current_buffer].offset), CELL_GCM_LOCATION_LOCAL);

		if(Memory.IsGoodAddr(addr))
		{
			width = re(buffers[m_gcm_current_buffer].width);
			height = re(buffers[m_gcm_current_buffer].height);
			src_buffer = (u8*)Memory.VirtualToRealAddr(addr);
		}
		else
		{
			src_buffer = nullptr;
		}
	}
	else if(m_fbo.IsCreated())
	{
		static Array<u8> pixels;
		pixels.SetCount(RSXThread::m_width * RSXThread::m_height * 4);
		m_fbo.Bind(GL_READ_FRAMEBUFFER);
		glReadPixels(0, 0, RSXThread::m_width, RSXThread::m_height, GL_RGBA, GL_UNSIGNED_INT_8_8_8_8, pixels.GetPtr());

		src_buffer = pixels.GetPtr();
		width = RSXThread::m_width;
		height = RSXThread::m_height;
	}
	else
		src_buffer = nullptr;

	if(src_buffer)
	{
		glActiveTexture(GL_TEXTURE0);
		glBindTexture(GL_TEXTURE_2D, g_flip_tex);
		glTexImage2D(GL_TEXTURE_2D, 0, GL_RGBA, width, height, 0, GL_RGBA, GL_UNSIGNED_INT_8_8_8_8, src_buffer);
		glTexParameteri(GL_TEXTURE_2D, GL_TEXTURE_MIN_FILTER, GL_NEAREST);
		glTexParameteri(GL_TEXTURE_2D, GL_TEXTURE_MAG_FILTER, GL_NEAREST);

		glMatrixMode(GL_PROJECTION);
		glLoadIdentity();
		glOrtho(0, 1, 0, 1, 0, 1);
		glMatrixMode(GL_MODELVIEW);
		glLoadIdentity();

		GLfbo::Bind(GL_DRAW_FRAMEBUFFER, 0);

		m_program.UnUse();
		m_program.Use();
		glClear(GL_COLOR_BUFFER_BIT | GL_DEPTH_BUFFER_BIT | GL_STENCIL_BUFFER_BIT | GL_ACCUM_BUFFER_BIT);

		glBegin(GL_QUADS);
			glTexCoord2i(0, 1);
			glVertex2i(0, 0);

			glTexCoord2i(1, 1);
			glVertex2i(1, 0);

			glTexCoord2i(1, 0);
			glVertex2i(1, 1);

			glTexCoord2i(0, 0);
			glVertex2i(0, 1);
		glEnd();
	}

	/*GLfbo::Bind(GL_DRAW_FRAMEBUFFER, 0);
	GLfbo::Blit(
		m_surface_clip_x, m_surface_clip_y, m_surface_clip_x + m_surface_clip_w, m_surface_clip_y + m_surface_clip_h,
		m_surface_clip_x, m_surface_clip_y, m_surface_clip_x + m_surface_clip_w, m_surface_clip_y + m_surface_clip_h,
		GL_COLOR_BUFFER_BIT | GL_STENCIL_BUFFER_BIT | GL_DEPTH_BUFFER_BIT, GL_NEAREST);*/
	if(m_fbo.IsCreated())
		m_fbo.Bind();

	for(uint i=0; i<m_post_draw_objs.GetCount(); ++i)
	{
		m_post_draw_objs[i].Draw();
	}

	m_frame->Flip(m_context);

	if(m_fbo.IsCreated())
		m_fbo.Bind();

	if(m_set_scissor_horizontal && m_set_scissor_vertical)
	{
		glScissor(m_scissor_x, m_scissor_y, m_scissor_w, m_scissor_h);
		checkForGlError("glScissor");
	}
}

u32 LinearToSwizzleAddress(u32 x, u32 y, u32 z, u32 log2_width, u32 log2_height, u32 log2_depth)
{
	u32 offset = 0;
	u32 shift_count = 0;
	while(log2_width | log2_height | log2_depth){
		if(log2_width){
			offset |= (x & 0x01) << shift_count;
			x >>= 1;
			++shift_count;
			--log2_width;
		}
		if(log2_height){
			offset |= (y & 0x01) << shift_count;
			y >>= 1;
			++shift_count;
			--log2_height;
		}
		if(log2_depth){
			offset |= (z & 0x01) << shift_count;
			z >>= 1;
			++shift_count;
			--log2_depth;
		}
	}
	return offset;
}<|MERGE_RESOLUTION|>--- conflicted
+++ resolved
@@ -649,16 +649,13 @@
 
 #ifdef _WIN32
 	glSwapInterval(Ini.GSVSyncEnable.GetValue() ? 1 : 0);
-<<<<<<< HEAD
-
-	glGenTextures(1, &g_depth_tex);
-	glGenTextures(1, &g_flip_tex);
-=======
 #else
     if (GLXDrawable drawable = glXGetCurrentDrawable())
         glXSwapIntervalEXT(glXGetCurrentDisplay(), drawable, Ini.GSVSyncEnable.GetValue() ? 1 : 0);
 #endif
->>>>>>> e7a721a1
+
+	glGenTextures(1, &g_depth_tex);
+	glGenTextures(1, &g_flip_tex);
 }
 
 void GLGSRender::OnExitThread()
