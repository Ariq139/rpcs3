#include "stdafx.h"
#include "Emu/Memory/Memory.h"
#include "Emu/System.h"
#include "Emu/SysCalls/Modules.h"
#include "Emu/SysCalls/Static.h"
#include "Crypto/sha1.h"
#include "ModuleManager.h"

u32 getFunctionId(const char* name)
{
	const char* suffix = "\x67\x59\x65\x99\x04\x25\x04\x90\x56\x64\x27\x49\x94\x89\x74\x1A"; // Symbol name suffix
	u8 output[20];

	// Compute SHA-1 hash
	sha1_context ctx;

	sha1_starts(&ctx);
	sha1_update(&ctx, (const u8*)name, strlen(name));
	sha1_update(&ctx, (const u8*)suffix, strlen(suffix));
	sha1_finish(&ctx, output);

	return (u32&)output[0];
}

Module::Module(u16 id, const char* name)
	: m_is_loaded(false)
	, m_name(name)
	, m_id(id)
	, m_load_func(nullptr)
	, m_unload_func(nullptr)
{
	Emu.GetModuleManager().SetModule(m_id, this, false);
}

Module::Module(const char* name, void (*init)(), void (*load)(), void (*unload)())
	: m_is_loaded(false)
	, m_name(name)
	, m_id(-1)
	, m_load_func(load)
	, m_unload_func(unload)
{
	Emu.GetModuleManager().SetModule(m_id, this, init != nullptr);
	if(init) init();
}

Module::Module(u16 id, void (*init)(), void (*load)(), void (*unload)())
	: m_is_loaded(false)
	, m_id(id)
	, m_load_func(load)
	, m_unload_func(unload)
{
	Emu.GetModuleManager().SetModule(m_id, this, init != nullptr);
	if(init) init();
}

Module::Module(Module &&other)
	: m_is_loaded(false)
	, m_id(0)
	, m_load_func(nullptr)
	, m_unload_func(nullptr)
{
	std::swap(this->m_name,other.m_name);
	std::swap(this->m_id, other.m_id);
	std::swap(this->m_is_loaded, other.m_is_loaded);
	std::swap(this->m_load_func, other.m_load_func);
	std::swap(this->m_unload_func, other.m_unload_func);
	std::swap(this->m_funcs_list, other.m_funcs_list);
}

Module &Module::operator =(Module &&other)
{
	std::swap(this->m_name, other.m_name);
	std::swap(this->m_id, other.m_id);
	std::swap(this->m_is_loaded, other.m_is_loaded);
	std::swap(this->m_load_func, other.m_load_func);
	std::swap(this->m_unload_func, other.m_unload_func);
	std::swap(this->m_funcs_list, other.m_funcs_list);
	return *this;
}

Module::~Module()
{
	UnLoad();

	for (int i = 0; i < m_funcs_list.size(); i++)
	{
		delete m_funcs_list[i];
	}
}

void Module::Load()
{
	if(IsLoaded())
		return;

	if(m_load_func) m_load_func();

	for(u32 i=0; i<m_funcs_list.size(); ++i)
	{
		Emu.GetModuleManager().AddFunc(m_funcs_list[i]);
	}

	SetLoaded(true);
}

void Module::UnLoad()
{
	if(!IsLoaded())
		return;

	if(m_unload_func) m_unload_func();

	for(u32 i=0; i<m_funcs_list.size(); ++i)
	{
		Emu.GetModuleManager().UnloadFunc(m_funcs_list[i]->id);
	}

	SetLoaded(false);
}

bool Module::Load(u32 id)
{
	if(Emu.GetModuleManager().IsLoadedFunc(id)) return false;

	for(u32 i=0; i<m_funcs_list.size(); ++i)
	{
		if(m_funcs_list[i]->id == id)
		{
			Emu.GetModuleManager().AddFunc(m_funcs_list[i]);
			return true;
		}
	}

	return false;
}

bool Module::UnLoad(u32 id)
{
	return Emu.GetModuleManager().UnloadFunc(id);
}

void Module::SetLoaded(bool loaded)
{
	m_is_loaded = loaded;
}

bool Module::IsLoaded() const
{
	return m_is_loaded;
}

u16 Module::GetID() const
{
	return m_id;
}

const std::string& Module::GetName() const
{
	return m_name;
}

void Module::SetName(const std::string& name)
{
	m_name = name;
}

bool Module::CheckID(u32 id) const
{
<<<<<<< HEAD
	if(Ini.LogAllSysCalls.GetValue())
	{
		va_list list;
		va_start(list, fmt);
		ConLog.Write(GetName() + fmt::Format("[%d]: ", id) + fmt::FormatV(fmt, list));
		va_end(list);
	}
=======
	return Emu.GetIdManager().CheckID(id) && Emu.GetIdManager().GetID(id).m_name == GetName();
>>>>>>> e65676ff
}

bool Module::CheckID(u32 id, ID*& _id) const
{
<<<<<<< HEAD
	if (Ini.LogAllSysCalls.GetValue())
	{
		va_list list;
		va_start(list, fmt);
		ConLog.Write(GetName() + ": " + fmt::FormatV(fmt, list));
		va_end(list);
	}
=======
	return Emu.GetIdManager().CheckID(id) && (_id = &Emu.GetIdManager().GetID(id))->m_name == GetName();
>>>>>>> e65676ff
}

bool Module::RemoveId(u32 id)
{
	return Emu.GetIdManager().RemoveID(id);
}

IdManager& Module::GetIdManager() const
{
	return Emu.GetIdManager();
}

void Module::PushNewFuncSub(SFunc* func)
{
	Emu.GetSFuncManager().push_back(func);
}

void fix_import(Module* module, u32 func, u32 addr)
{
	vm::write32(addr + 0x0, 0x3d600000 | (func >> 16)); /* lis r11, (func_id >> 16) */
	vm::write32(addr + 0x4, 0x616b0000 | (func & 0xffff)); /* ori r11, (func_id & 0xffff) */
	vm::write32(addr + 0x8, 0x60000000); /* nop */
	// leave rtoc saving at 0xC
	vm::write64(addr + 0x10, 0x440000024e800020ull); /* sc + blr */
	vm::write64(addr + 0x18, 0x6000000060000000ull); /* nop + nop */

	module->Load(func);
}

void fix_relocs(Module* module, u32 lib, u32 start, u32 end, u32 seg2)
{
	// start of table:
	// addr = (u64) addr - seg2, (u32) 1, (u32) 1, (u64) ptr
	// addr = (u64) addr - seg2, (u32) 0x101, (u32) 1, (u64) ptr - seg2 (???)
	// addr = (u64) addr, (u32) 0x100, (u32) 1, (u64) ptr - seg2 (???)
	// addr = (u64) addr, (u32) 0, (u32) 1, (u64) ptr (???)

	for (u32 i = lib + start; i < lib + end; i += 24)
	{
		u64 addr = vm::read64(i);
		const u64 flag = vm::read64(i + 8);

		if (flag == 0x10100000001ull)
		{
			addr = addr + seg2 + lib;
			u32 value = vm::read32(addr);
			assert(value == vm::read64(i + 16) + seg2);
			vm::write32(addr, value + lib);
		}
		else if (flag == 0x100000001ull)
		{
			addr = addr + seg2 + lib;
			u32 value = vm::read32(addr);
			assert(value == vm::read64(i + 16));
			vm::write32(addr, value + lib);
		}
		else if (flag == 0x10000000001ull)
		{
			addr = addr + lib;
			u32 value = vm::read32(addr);
			assert(value == vm::read64(i + 16) + seg2);
			vm::write32(addr, value + lib);
		}
		else if (flag == 1)
		{
			addr = addr + lib;
			u32 value = vm::read32(addr);
			assert(value == vm::read64(i + 16));
			vm::write32(addr, value + lib);
		}
		else if (flag == 0x10000000004ull || flag == 0x10000000006ull)
		{
			// seems to be instruction modifiers for imports (done in other way in FIX_IMPORT)
		}
		else
		{
			module->Notice("fix_relocs(): 0x%x : 0x%llx", i - lib, flag);
		}
	}
}<|MERGE_RESOLUTION|>--- conflicted
+++ resolved
@@ -166,32 +166,12 @@
 
 bool Module::CheckID(u32 id) const
 {
-<<<<<<< HEAD
-	if(Ini.LogAllSysCalls.GetValue())
-	{
-		va_list list;
-		va_start(list, fmt);
-		ConLog.Write(GetName() + fmt::Format("[%d]: ", id) + fmt::FormatV(fmt, list));
-		va_end(list);
-	}
-=======
 	return Emu.GetIdManager().CheckID(id) && Emu.GetIdManager().GetID(id).m_name == GetName();
->>>>>>> e65676ff
 }
 
 bool Module::CheckID(u32 id, ID*& _id) const
 {
-<<<<<<< HEAD
-	if (Ini.LogAllSysCalls.GetValue())
-	{
-		va_list list;
-		va_start(list, fmt);
-		ConLog.Write(GetName() + ": " + fmt::FormatV(fmt, list));
-		va_end(list);
-	}
-=======
 	return Emu.GetIdManager().CheckID(id) && (_id = &Emu.GetIdManager().GetID(id))->m_name == GetName();
->>>>>>> e65676ff
 }
 
 bool Module::RemoveId(u32 id)
