#pragma once
#include "ErrorCodes.h"
#include "LogBase.h"
#include "Emu/IdManager.h"

//#define SYSCALLS_DEBUG

class SysCallBase;

namespace detail{
	template<typename T> bool CheckId(u32 id, T*& data,const std::string &name)
	{
		ID* id_data;
		if(!CheckId(id, id_data,name)) return false;
		data = id_data->m_data->get<T>();
		return true;
	}

	template<> bool CheckId<ID>(u32 id, ID*& _id,const std::string &name);
}

class SysCallBase : public LogBase
{
private:
	std::string m_module_name;
	//u32 m_id;
	IdManager& GetIdManager() const;

public:
	SysCallBase(const std::string& name/*, u32 id*/)
		: m_module_name(name)
		//, m_id(id)
	{
	}

<<<<<<< HEAD
	const std::string& GetName() const { return m_module_name; }

	void Log(const u32 id, std::string fmt, ...)
	{
		if (Ini.LogAllSysCalls.GetValue())
		{
		va_list list;
		va_start(list, fmt);
		ConLog.Write(GetName() + fmt::Format("[%d]: ", id) + fmt::FormatV(fmt, list));
		va_end(list);
		}
	}

	void Log(std::string fmt, ...)
	{
		if(Ini.LogAllSysCalls.GetValue())
		{
		va_list list;
		va_start(list, fmt);
		ConLog.Write(GetName() + ": " + fmt::FormatV(fmt, list));
		va_end(list);
		}
	}

	void Warning(const u32 id, std::string fmt, ...)
	{
//#ifdef SYSCALLS_DEBUG
		va_list list;
		va_start(list, fmt);
		ConLog.Warning(GetName() + fmt::Format("[%d] warning: ", id) + fmt::FormatV(fmt, list));
		va_end(list);
//#endif
	}

	void Warning(std::string fmt, ...)
	{
//#ifdef SYSCALLS_DEBUG
		va_list list;
		va_start(list, fmt);
		ConLog.Warning(GetName() + " warning: " + fmt::FormatV(fmt, list));
		va_end(list);
//#endif
	}

	void Error(const u32 id, std::string fmt, ...)
	{
		va_list list;
		va_start(list, fmt);
		ConLog.Error(GetName() + fmt::Format("[%d] error: ", id) + fmt::FormatV(fmt, list));
		va_end(list);
	}

	void Error(std::string fmt, ...)
=======
	virtual const std::string& GetName() const override
>>>>>>> e65676ff
	{
		return m_module_name;
	}

	bool CheckId(u32 id) const
	{
		return GetIdManager().CheckID(id) && GetIdManager().GetID(id).m_name == GetName();
	}

	template<typename T>
	bool CheckId(u32 id, T*& data) const
	{
		return detail::CheckId(id,data,GetName());
	}

	template<typename T>
	u32 GetNewId(T* data, IDType type = TYPE_OTHER)
	{
		return GetIdManager().GetNewID<T>(GetName(), data, type);
	}

	bool RemoveId(u32 id);
};

extern bool dump_enable;

class SysCalls
{
public:
	static void DoSyscall(u32 code);
	static std::string GetHLEFuncName(const u32 fid);
};<|MERGE_RESOLUTION|>--- conflicted
+++ resolved
@@ -33,63 +33,7 @@
 	{
 	}
 
-<<<<<<< HEAD
-	const std::string& GetName() const { return m_module_name; }
-
-	void Log(const u32 id, std::string fmt, ...)
-	{
-		if (Ini.LogAllSysCalls.GetValue())
-		{
-		va_list list;
-		va_start(list, fmt);
-		ConLog.Write(GetName() + fmt::Format("[%d]: ", id) + fmt::FormatV(fmt, list));
-		va_end(list);
-		}
-	}
-
-	void Log(std::string fmt, ...)
-	{
-		if(Ini.LogAllSysCalls.GetValue())
-		{
-		va_list list;
-		va_start(list, fmt);
-		ConLog.Write(GetName() + ": " + fmt::FormatV(fmt, list));
-		va_end(list);
-		}
-	}
-
-	void Warning(const u32 id, std::string fmt, ...)
-	{
-//#ifdef SYSCALLS_DEBUG
-		va_list list;
-		va_start(list, fmt);
-		ConLog.Warning(GetName() + fmt::Format("[%d] warning: ", id) + fmt::FormatV(fmt, list));
-		va_end(list);
-//#endif
-	}
-
-	void Warning(std::string fmt, ...)
-	{
-//#ifdef SYSCALLS_DEBUG
-		va_list list;
-		va_start(list, fmt);
-		ConLog.Warning(GetName() + " warning: " + fmt::FormatV(fmt, list));
-		va_end(list);
-//#endif
-	}
-
-	void Error(const u32 id, std::string fmt, ...)
-	{
-		va_list list;
-		va_start(list, fmt);
-		ConLog.Error(GetName() + fmt::Format("[%d] error: ", id) + fmt::FormatV(fmt, list));
-		va_end(list);
-	}
-
-	void Error(std::string fmt, ...)
-=======
 	virtual const std::string& GetName() const override
->>>>>>> e65676ff
 	{
 		return m_module_name;
 	}
