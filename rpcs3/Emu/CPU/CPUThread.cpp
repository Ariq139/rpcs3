#include "stdafx.h"
#include "CPUThread.h"

reservation_struct reservation;

CPUThread* GetCurrentCPUThread()
{
	return (CPUThread*)GetCurrentNamedThread();
}

CPUThread::CPUThread(CPUThreadType type)
	: ThreadBase("CPUThread")
	, m_type(type)
	, m_stack_size(0)
	, m_stack_addr(0)
	, m_offset(0)
	, m_prio(0)
	, m_sync_wait(false)
	, m_wait_thread_id(-1)
	, m_dec(nullptr)
	, m_is_step(false)
	, m_is_branch(false)
	, m_status(Stopped)
{
}

CPUThread::~CPUThread()
{
}

void CPUThread::Close()
{
	ThreadBase::Stop();
	DoStop();

	delete m_dec;
	m_dec = nullptr;
}

void CPUThread::Reset()
{
	CloseStack();

	m_sync_wait = 0;
	m_wait_thread_id = -1;

	SetPc(0);
	cycle = 0;
	m_is_branch = false;

	m_status = Stopped;
	m_error = 0;
	
	DoReset();
}

void CPUThread::CloseStack()
{
	if(m_stack_addr)
	{
		Memory.Free(m_stack_addr);
		m_stack_addr = 0;
	}

	m_stack_size = 0;
	m_stack_point = 0;
}

void CPUThread::SetId(const u32 id)
{
	m_id = id;
}

void CPUThread::SetName(const std::string& name)
{
	NamedThreadBase::SetThreadName(name);
}

void CPUThread::Wait(bool wait)
{
	wxCriticalSectionLocker lock(m_cs_sync);
	m_sync_wait = wait;
}

void CPUThread::Wait(const CPUThread& thr)
{
	wxCriticalSectionLocker lock(m_cs_sync);
	m_wait_thread_id = thr.GetId();
	m_sync_wait = true;
}

bool CPUThread::Sync()
{
	return m_sync_wait;
}

int CPUThread::ThreadStatus()
{
<<<<<<< HEAD
	if (Emu.IsStopped() || IsStopped())
=======
	if(Emu.IsStopped() || IsStopped() || IsPaused())
>>>>>>> bd8ff4ca
	{
		return CPUThread_Stopped;
	}

	if(TestDestroy())
	{
		return CPUThread_Break;
	}

<<<<<<< HEAD
	if (TestDestroy() || IsPaused())
=======
	if(m_is_step)
>>>>>>> bd8ff4ca
	{
		return CPUThread_Step;
	}

	if (Emu.IsPaused() || Sync())
	{
		return CPUThread_Sleeping;
	}

	return CPUThread_Running;
}

void CPUThread::SetEntry(const u64 pc)
{
	entry = pc;
}

void CPUThread::NextPc(u8 instr_size)
{
	if(m_is_branch)
	{
		m_is_branch = false;

		SetPc(nPC);
	}
	else
	{
		PC += instr_size;
	}
}

void CPUThread::SetBranch(const u64 pc, bool record_branch)
{
	if(!Memory.IsGoodAddr(m_offset + pc))
	{
		ConLog.Error("%s branch error: bad address 0x%llx #pc: 0x%llx", GetFName().wx_str(), m_offset + pc, m_offset + PC);
		Emu.Pause();
	}

	m_is_branch = true;
	nPC = pc;

	if(record_branch)
		CallStackBranch(pc);
}

void CPUThread::SetPc(const u64 pc)
{
	PC = pc;
}

void CPUThread::SetError(const u32 error)
{
	if(error == 0)
	{
		m_error = 0;
	}
	else
	{
		m_error |= error;
	}
}

wxArrayString CPUThread::ErrorToString(const u32 error)
{
	wxArrayString earr;

	if(error == 0) return earr;

	earr.Add("Unknown error");

	return earr;
}

void CPUThread::Run()
{
	if(!IsStopped())
		Stop();

	Reset();
	
#ifndef QT_UI
	wxGetApp().SendDbgCommand(DID_START_THREAD, this);
#endif

	m_status = Running;

	SetPc(entry);
	InitStack();
	InitRegs();
	DoRun();
	Emu.CheckStatus();

#ifndef QT_UI
	wxGetApp().SendDbgCommand(DID_STARTED_THREAD, this);
#endif
}

void CPUThread::Resume()
{
	if(!IsPaused()) return;

#ifndef QT_UI
	wxGetApp().SendDbgCommand(DID_RESUME_THREAD, this);
#endif

	m_status = Running;
	DoResume();
	Emu.CheckStatus();

	ThreadBase::Start();

#ifndef QT_UI
	wxGetApp().SendDbgCommand(DID_RESUMED_THREAD, this);
#endif
}

void CPUThread::Pause()
{
	if(!IsRunning()) return;

#ifndef QT_UI
	wxGetApp().SendDbgCommand(DID_PAUSE_THREAD, this);
#endif

	m_status = Paused;
	DoPause();
	Emu.CheckStatus();

	// ThreadBase::Stop(); // "Abort() called" exception
#ifndef QT_UI
	wxGetApp().SendDbgCommand(DID_PAUSED_THREAD, this);
#endif
}

void CPUThread::Stop()
{
	if(IsStopped()) return;

#ifndef QT_UI
	wxGetApp().SendDbgCommand(DID_STOP_THREAD, this);
#endif

	m_status = Stopped;

	if(CPUThread* thr = GetCurrentCPUThread())
	{
		if(thr->GetId() != GetId())
			ThreadBase::Stop();
	}
	else
		ThreadBase::Stop();

	Emu.CheckStatus();

#ifndef QT_UI
	wxGetApp().SendDbgCommand(DID_STOPED_THREAD, this);
#endif
}

void CPUThread::Exec()
{
	m_is_step = false;
#ifndef QT_UI
	wxGetApp().SendDbgCommand(DID_EXEC_THREAD, this);
#endif

	if(IsRunning())
		ThreadBase::Start();
}

void CPUThread::ExecOnce()
{
	m_is_step = true;
#ifndef QT_UI
	wxGetApp().SendDbgCommand(DID_EXEC_THREAD, this);
#endif
	m_status = Running;
	ThreadBase::Start();
	ThreadBase::Stop(true,false);
	m_status = Paused;
#ifndef QT_UI
	wxGetApp().SendDbgCommand(DID_PAUSE_THREAD, this);
	wxGetApp().SendDbgCommand(DID_PAUSED_THREAD, this);
#endif
}

void CPUThread::Task()
{
	ConLog.Write("%s enter", CPUThread::GetFName().wx_str());

	const Array<u64>& bp = Emu.GetBreakPoints();

	try
	{
		for(uint i=0; i<bp.GetCount(); ++i)
		{
			if(bp[i] == m_offset + PC)
			{
				Emu.Pause();
				break;
			}
		}

		while(true)
		{
			int status = ThreadStatus();

			if(status == CPUThread_Stopped || status == CPUThread_Break)
			{
				break;
			}

			if(status == CPUThread_Sleeping)
			{
				Sleep(1);
				continue;
			}

			Step();
			NextPc(m_dec->DecodeMemory(PC + m_offset));

			if(status == CPUThread_Step)
			{
				m_is_step = false;
				break;
			}

			for(uint i=0; i<bp.GetCount(); ++i)
			{
				if(bp[i] == PC)
				{
					Emu.Pause();
					break;
				}
			}
		}
	}
	catch(const wxString& e)
	{
		ConLog.Error("Exception: %s", e.wx_str());
	}
	catch(const char* e)
	{
		ConLog.Error("Exception: %s", wxString(e).wx_str());
	}
	catch(int exitcode)
	{
		ConLog.Success("Exit Code: %d", exitcode);
	}

	ConLog.Write("%s leave", CPUThread::GetFName().wx_str());
}<|MERGE_RESOLUTION|>--- conflicted
+++ resolved
@@ -96,11 +96,7 @@
 
 int CPUThread::ThreadStatus()
 {
-<<<<<<< HEAD
-	if (Emu.IsStopped() || IsStopped())
-=======
 	if(Emu.IsStopped() || IsStopped() || IsPaused())
->>>>>>> bd8ff4ca
 	{
 		return CPUThread_Stopped;
 	}
@@ -110,11 +106,7 @@
 		return CPUThread_Break;
 	}
 
-<<<<<<< HEAD
-	if (TestDestroy() || IsPaused())
-=======
 	if(m_is_step)
->>>>>>> bd8ff4ca
 	{
 		return CPUThread_Step;
 	}
