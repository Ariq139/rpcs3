--- conflicted
+++ resolved
@@ -24,11 +24,7 @@
 		}
 
 		// User memory + fifo size
-<<<<<<< HEAD
-		buffer_size = ::align<u32>(buffer_size, 0x100000) + mem_rsx_size;
-=======
-		buffer_size = utils::align<u32>(buffer_size, 0x100000) + 0x10000000;
->>>>>>> 43993249
+		buffer_size = utils::align<u32>(buffer_size, 0x100000) + mem_rsx_size;
 		// We are not allowed to drain all memory so add a little
 		g_fxo->init<lv2_memory_container>(buffer_size + 0x1000000);
 
