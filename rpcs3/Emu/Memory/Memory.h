#pragma once
<<<<<<< HEAD

#ifndef _WIN32
#include <sys/mman.h>
#endif

#include "Emu/SysCalls/Callback.h"
=======
>>>>>>> ca3f621b
#include "MemoryBlock.h"
#include <vector>

using std::nullptr_t;

#define safe_delete(x) do {delete (x);(x)=nullptr;} while(0)
#define safe_free(x) do {free(x);(x)=nullptr;} while(0)

enum MemoryType
{
	Memory_PS3,
	Memory_PSV,
	Memory_PSP,
};

enum : u64
{
	RAW_SPU_OFFSET = 0x0000000000100000,
	RAW_SPU_BASE_ADDR = 0x00000000E0000000,
	RAW_SPU_LS_OFFSET = 0x0000000000000000,
	RAW_SPU_PROB_OFFSET = 0x0000000000040000,
};

class MemoryBase
{
	void* m_base_addr;
	std::vector<MemoryBlock*> MemoryBlocks;
	u32 m_pages[0x100000000 / 4096]; // information about every page
	std::recursive_mutex m_mutex;

public:
	MemoryBlock* UserMemory;

	DynamicMemoryBlock MainMem;
	DynamicMemoryBlock PRXMem;
	DynamicMemoryBlock RSXCMDMem;
	DynamicMemoryBlock MmaperMem;
	DynamicMemoryBlock RSXFBMem;
	DynamicMemoryBlock StackMem;
	MemoryBlock* RawSPUMem[(0x100000000 - RAW_SPU_BASE_ADDR) / RAW_SPU_OFFSET];
	VirtualMemoryBlock RSXIOMem;

	struct
	{
		DynamicMemoryBlockLE RAM;
		DynamicMemoryBlockLE Userspace;
	} PSVMemory;

	struct
	{
		DynamicMemoryBlockLE Scratchpad;
		DynamicMemoryBlockLE VRAM;
		DynamicMemoryBlockLE RAM;
		DynamicMemoryBlockLE Kernel;
		DynamicMemoryBlockLE Userspace;
	} PSPMemory;

	bool m_inited;

	MemoryBase()
	{
		m_inited = false;
	}

	~MemoryBase()
	{
		Close();
	}

	void* GetBaseAddr() const
	{
		return m_base_addr;
	}

	void RegisterPages(u64 addr, u32 size)
	{
		std::lock_guard<std::recursive_mutex> lock(m_mutex);

		//LOG_NOTICE(MEMORY, "RegisterPages(addr=0x%llx, size=0x%x)", addr, size);
		for (u32 i = addr / 4096; i < (addr + size) / 4096; i++)
		{
			if (i >= sizeof(m_pages) / sizeof(m_pages[0])) break;
			if (m_pages[i])
			{
				LOG_ERROR(MEMORY, "Page already registered (page=0x%x)", i * 4096);
			}
			m_pages[i] = 1; // TODO: define page parameters
		}
	}

	void UnregisterPages(u64 addr, u32 size)
	{
		std::lock_guard<std::recursive_mutex> lock(m_mutex);

		//LOG_NOTICE(MEMORY, "UnregisterPages(addr=0x%llx, size=0x%x)", addr, size);
		for (u32 i = addr / 4096; i < (addr + size) / 4096; i++)
		{
			if (i >= sizeof(m_pages) / sizeof(m_pages[0])) break;
			if (!m_pages[i])
			{
				LOG_ERROR(MEMORY, "Page not registered (page=0x%x)", i * 4096);
			}
			m_pages[i] = 0; // TODO: define page parameters
		}
	}

	static __forceinline u16 Reverse16(const u16 val)
	{
		return _byteswap_ushort(val);
	}

	static __forceinline u32 Reverse32(const u32 val)
	{
		return _byteswap_ulong(val);
	}

	static __forceinline u64 Reverse64(const u64 val)
	{
		return _byteswap_uint64(val);
	}

	static __forceinline u128 Reverse128(const u128 val)
	{
		u128 ret;
		ret.lo = _byteswap_uint64(val.hi);
		ret.hi = _byteswap_uint64(val.lo);
		return ret;
	}

	template<int size> static __forceinline u64 ReverseData(u64 val);

	template<typename T> static __forceinline T Reverse(T val)
	{
		return (T)ReverseData<sizeof(T)>(val);
	};

	u8* GetMemFromAddr(const u64 addr)
	{
		return (u8*)GetBaseAddr() + addr;
	}

	void* VirtualToRealAddr(const u64 vaddr)
	{
		return GetMemFromAddr(vaddr);
	}

	u64 RealToVirtualAddr(const void* addr)
	{
		const u64 res = (u64)addr - (u64)GetBaseAddr();
		
		if (res < 0x100000000)
		{
			return res;
		}
		else
		{
			return 0;
		}
	}

	void InitRawSPU(MemoryBlock* raw_spu, const u32 num)
	{
		std::lock_guard<std::recursive_mutex> lock(m_mutex);

		MemoryBlocks.push_back(raw_spu);
		if (num < sizeof(RawSPUMem) / sizeof(RawSPUMem[0])) RawSPUMem[num] = raw_spu;
	}

	void CloseRawSPU(MemoryBlock* raw_spu, const u32 num)
	{
		std::lock_guard<std::recursive_mutex> lock(m_mutex);

		for (int i = 0; i < MemoryBlocks.size(); ++i)
		{
			if (MemoryBlocks[i] == raw_spu)
			{
				MemoryBlocks.erase(MemoryBlocks.begin() + i);
				break;
			}
		}
		if (num < sizeof(RawSPUMem) / sizeof(RawSPUMem[0])) RawSPUMem[num] = nullptr;
	}

	void Init(MemoryType type)
	{
		std::lock_guard<std::recursive_mutex> lock(m_mutex);

		if(m_inited) return;
		m_inited = true;

		memset(m_pages, 0, sizeof(m_pages));
		memset(RawSPUMem, 0, sizeof(RawSPUMem));

#ifdef _WIN32
		m_base_addr = VirtualAlloc(nullptr, 0x100000000, MEM_RESERVE, PAGE_NOACCESS);
		if (!m_base_addr)
#else
		m_base_addr = ::mmap(nullptr, 0x100000000, PROT_NONE, MAP_PRIVATE | MAP_ANONYMOUS, 0, 0);
		if (m_base_addr == (void*)-1)
#endif
		{
			m_base_addr = nullptr;
			LOG_ERROR(MEMORY, "Initing memory failed");
			assert(0);
			return;
		}
		else
		{
			LOG_NOTICE(MEMORY, "Initing memory: m_base_addr = 0x%llx", (u64)m_base_addr);
		}

		switch(type)
		{
		case Memory_PS3:
			MemoryBlocks.push_back(MainMem.SetRange(0x00010000, 0x2FFF0000));
			MemoryBlocks.push_back(UserMemory = PRXMem.SetRange(0x30000000, 0x10000000));
			MemoryBlocks.push_back(RSXCMDMem.SetRange(0x40000000, 0x10000000));
			MemoryBlocks.push_back(MmaperMem.SetRange(0xB0000000, 0x10000000));
			MemoryBlocks.push_back(RSXFBMem.SetRange(0xC0000000, 0x10000000));
			MemoryBlocks.push_back(StackMem.SetRange(0xD0000000, 0x10000000));
		break;

		case Memory_PSV:
			MemoryBlocks.push_back(PSVMemory.RAM.SetRange(0x81000000, 0x10000000));
			MemoryBlocks.push_back(UserMemory = PSVMemory.Userspace.SetRange(0x91000000, 0x10000000));
		break;

		case Memory_PSP:
			MemoryBlocks.push_back(PSPMemory.Scratchpad.SetRange(0x00010000, 0x00004000));
			MemoryBlocks.push_back(PSPMemory.VRAM.SetRange(0x04000000, 0x00200000));
			MemoryBlocks.push_back(PSPMemory.RAM.SetRange(0x08000000, 0x02000000));
			MemoryBlocks.push_back(PSPMemory.Kernel.SetRange(0x88000000, 0x00800000));
			MemoryBlocks.push_back(UserMemory = PSPMemory.Userspace.SetRange(0x08800000, 0x01800000));
		break;
		}

		LOG_NOTICE(MEMORY, "Memory initialized.");
	}

	bool IsGoodAddr(const u64 addr)
	{
		if (addr >= 0x100000000 || !m_pages[addr / 4096]) // TODO: define page parameters
		{
			return false;
		}
		else
		{
			return true;
		}
	}

	bool IsGoodAddr(const u64 addr, const u32 size)
	{
		if (addr + size > 0x100000000)
		{
			return false;
		}
		else
		{
			for (u32 i = addr / 4096; i <= (addr + size - 1) / 4096; i++)
			{
				if (!m_pages[i]) return false; // TODO: define page parameters
			}
			return true;
		}
	}

	void Close()
	{
		std::lock_guard<std::recursive_mutex> lock(m_mutex);

		if(!m_inited) return;
		m_inited = false;

		LOG_NOTICE(MEMORY, "Closing memory...");

		for (auto block : MemoryBlocks)
		{
			block->Delete();
		}

		MemoryBlocks.clear();

#ifdef _WIN32
		if (!VirtualFree(m_base_addr, 0, MEM_RELEASE))
		{
			LOG_ERROR(MEMORY, "VirtualFree(0x%llx) failed", (u64)m_base_addr);
		}
#else
		if (::munmap(m_base_addr, 0x100000000))
		{
			LOG_ERROR(MEMORY, "::munmap(0x%llx) failed", (u64)m_base_addr);
		}
#endif
	}

	void Write8(const u64 addr, const u8 data);
	void Write16(const u64 addr, const u16 data);
	void Write32(const u64 addr, const u32 data);
	void Write64(const u64 addr, const u64 data);
	void Write128(const u64 addr, const u128 data);

	bool Write8NN(const u64 addr, const u8 data);
	bool Write16NN(const u64 addr, const u16 data);
	bool Write32NN(const u64 addr, const u32 data);
	bool Write64NN(const u64 addr, const u64 data);
	bool Write128NN(const u64 addr, const u128 data);

	u8 Read8(const u64 addr);
	u16 Read16(const u64 addr);
	u32 Read32(const u64 addr);
	u64 Read64(const u64 addr);
	u128 Read128(const u64 addr);

	bool CopyToReal(void* real, u32 from, u32 count)
	{
		if (!count) return true;

		memcpy(real, GetMemFromAddr(from), count);

		return true;
	}

	bool CopyFromReal(u32 to, const void* real, u32 count)
	{
		if (!count) return true;

		memcpy(GetMemFromAddr(to), real, count);

		return true;
	}

	bool Copy(u32 to, u32 from, u32 count)
	{
		if (u8* buf = (u8*)malloc(count))
		{
			if (CopyToReal(buf, from, count))
			{
				if (CopyFromReal(to, buf, count))
				{
					free(buf);
					return true;
				}
				else
				{
					free(buf);
					return false;
				}
			}
			else
			{
				free(buf);
				return false;
			}
		}
		else
		{
			return false;
		}
	}

	void ReadLeft(u8* dst, const u64 addr, const u32 size)
	{
		for (u32 i = 0; i < size; ++i) dst[size - 1 - i] = Read8(addr + i);
	}

	void WriteLeft(const u64 addr, const u32 size, const u8* src)
	{
		for (u32 i = 0; i < size; ++i) Write8(addr + i, src[size - 1 - i]);
	}

	void ReadRight(u8* dst, const u64 addr, const u32 size)
	{
		for (u32 i = 0; i < size; ++i) dst[i] = Read8(addr + (size - 1 - i));
	}

	void WriteRight(const u64 addr, const u32 size, const u8* src)
	{
		for (u32 i = 0; i < size; ++i) Write8(addr + (size - 1 - i), src[i]);
	}

	template<typename T> void WriteData(const u64 addr, const T* data)
	{
		memcpy(GetMemFromAddr(addr), data, sizeof(T));
	}

	template<typename T> void WriteData(const u64 addr, const T data)
	{
		*(T*)GetMemFromAddr(addr) = data;
	}

	std::string ReadString(const u64 addr, const u64 len)
	{
		std::string ret((const char *)GetMemFromAddr(addr), len);

		return ret;
	}

	std::string ReadString(const u64 addr)
	{
		return std::string((const char*)GetMemFromAddr(addr));
	}

	void WriteString(const u64 addr, const std::string& str)
	{
		strcpy((char*)GetMemFromAddr(addr), str.c_str());
	}

	static u64 AlignAddr(const u64 addr, const u64 align)
	{
		return (addr + (align-1)) & ~(align-1);
	}

	u32 GetUserMemTotalSize()
	{
		return UserMemory->GetSize();
	}

	u32 GetUserMemAvailSize()
	{
		return UserMemory->GetSize() - UserMemory->GetUsedSize();
	}

	u64 Alloc(const u32 size, const u32 align)
	{
		return UserMemory->AllocAlign(size, align);
	}

	bool Free(const u64 addr)
	{
		return UserMemory->Free(addr);
	}

	bool Lock(const u64 addr, const u32 size)
	{
		return UserMemory->Lock(addr, size);
	}

	bool Unlock(const u64 addr, const u32 size)
	{
		return UserMemory->Unlock(addr, size);
	}

	bool Map(const u64 dst_addr, const u64 src_addr, const u32 size)
	{
		std::lock_guard<std::recursive_mutex> lock(m_mutex);

		if(IsGoodAddr(dst_addr) || !IsGoodAddr(src_addr))
		{
			return false;
		}

		MemoryBlocks.push_back((new MemoryMirror())->SetRange(GetMemFromAddr(src_addr), dst_addr, size));
		LOG_WARNING(MEMORY, "memory mapped 0x%llx to 0x%llx size=0x%x", src_addr, dst_addr, size);
		return true;
	}

	bool Unmap(const u64 addr)
	{
		std::lock_guard<std::recursive_mutex> lock(m_mutex);

		bool result = false;
		for(uint i=0; i<MemoryBlocks.size(); ++i)
		{
			if(MemoryBlocks[i]->IsMirror())
			{
				if(MemoryBlocks[i]->GetStartAddr() == addr)
				{
					delete MemoryBlocks[i];
					MemoryBlocks.erase(MemoryBlocks.begin() + i);
					return true;
				}
			}
		}
		return false;
	}

	u8* operator + (const u64 vaddr)
	{
		u8* ret = GetMemFromAddr(vaddr);
		return ret;
	}

	u8& operator[] (const u64 vaddr)
	{
		return *(*this + vaddr);
	}
};

extern MemoryBase Memory;

template<typename T, typename AT = u32>
class mem_base_t
{
protected:
	AT m_addr;

public:
	mem_base_t(AT addr) : m_addr(addr)
	{
	}

	__forceinline AT GetAddr() const { return m_addr; }

	__forceinline void SetAddr(AT addr) { m_addr = addr; }

	__forceinline bool IsGood() const
	{
		return Memory.IsGoodAddr(m_addr, sizeof(T));
	}

	__forceinline operator bool() const
	{
		return m_addr != 0;
	}

	__forceinline bool operator != (nullptr_t) const
	{
		return m_addr != 0;
	}

	__forceinline bool operator == (nullptr_t) const
	{
		return m_addr == 0;
	}
	
	bool operator == (const mem_base_t& right) const { return m_addr == right.m_addr; }
	bool operator != (const mem_base_t& right) const { return m_addr != right.m_addr; }
	bool operator > (const mem_base_t& right) const { return m_addr > right.m_addr; }
	bool operator < (const mem_base_t& right) const { return m_addr < right.m_addr; }
	bool operator >= (const mem_base_t& right) const { return m_addr >= right.m_addr; }
	bool operator <= (const mem_base_t& right) const { return m_addr <= right.m_addr; }

	bool operator == (T* right) const { return (T*)&Memory[m_addr] == right; }
	bool operator != (T* right) const { return (T*)&Memory[m_addr] != right; }
	bool operator > (T* right) const { return (T*)&Memory[m_addr] > right; }
	bool operator < (T* right) const { return (T*)&Memory[m_addr] < right; }
	bool operator >= (T* right) const { return (T*)&Memory[m_addr] >= right; }
	bool operator <= (T* right) const { return (T*)&Memory[m_addr] <= right; }
};

template<typename T, int lvl = 1, typename AT = u32>
class mem_ptr_t : public mem_base_t<AT, AT>
{
public:
	mem_ptr_t(AT addr) : mem_base_t<AT, AT>(addr)
	{
	}

	template<typename NT> operator mem_ptr_t<NT, lvl, AT>&() { return (mem_ptr_t<NT, lvl, AT>&)*this; }
	template<typename NT> operator const mem_ptr_t<NT, lvl, AT>&() const { return (const mem_ptr_t<NT, lvl, AT>&)*this; }

	mem_ptr_t operator++ (int)
	{
		mem_ptr_t ret(this->m_addr);
		this->m_addr += sizeof(AT);
		return ret;
	}

	mem_ptr_t& operator++ ()
	{
		this->m_addr += sizeof(AT);
		return *this;
	}

	mem_ptr_t operator-- (int)
	{
		mem_ptr_t ret(this->m_addr);
		this->m_addr -= sizeof(AT);
		return ret;
	}

	mem_ptr_t& operator-- ()
	{
		this->m_addr -= sizeof(AT);
		return *this;
	}

	mem_ptr_t& operator += (uint count)
	{
		this->m_addr += count * sizeof(AT);
		return *this;
	}

	mem_ptr_t& operator -= (uint count)
	{
		this->m_addr -= count * sizeof(AT);
		return *this;
	}

	mem_ptr_t operator + (uint count) const
	{
		return this->m_addr + count * sizeof(AT);
	}

	mem_ptr_t operator - (uint count) const
	{
		return this->m_addr - count * sizeof(AT);
	}

	__forceinline mem_ptr_t<T, lvl - 1, AT>& operator *()
	{
		return (mem_ptr_t<T, lvl - 1, AT>&)Memory[this->m_addr];
	}

	__forceinline const mem_ptr_t<T, lvl - 1, AT>& operator *() const
	{
		return (const mem_ptr_t<T, lvl - 1, AT>&)Memory[this->m_addr];
	}

	__forceinline mem_ptr_t<T, lvl - 1, AT>& operator [](uint index)
	{
		return (mem_ptr_t<T, lvl - 1, AT>&)Memory[this->m_addr + sizeof(AT) * index];
	}

	__forceinline const mem_ptr_t<T, lvl - 1, AT>& operator [](uint index) const
	{
		return (const mem_ptr_t<T, lvl - 1, AT>&)Memory[this->m_addr + sizeof(AT) * index];
	}

	bool IsGood() const
	{
		return (*this)->IsGood() && mem_base_t<T, AT>::IsGood();
	}

	__forceinline bool IsGoodAddr() const
	{
		return mem_base_t<T, AT>::IsGood();
	}
};

template<typename T, typename AT>
class mem_ptr_t<T, 1, AT> : public mem_base_t<T, AT>
{
public:
	mem_ptr_t(AT addr) : mem_base_t<T, AT>(addr)
	{
	}

	template<typename NT> operator mem_ptr_t<NT, 1, AT>&() { return (mem_ptr_t<NT, 1, AT>&)*this; }
	template<typename NT> operator const mem_ptr_t<NT, 1, AT>&() const { return (const mem_ptr_t<NT, 1, AT>&)*this; }

	__forceinline T* operator -> ()
	{
		return (T*)&Memory[this->m_addr];
	}

	__forceinline const T* operator -> () const
	{
		return (const T*)&Memory[this->m_addr];
	}

	mem_ptr_t operator++ (int)
	{
		mem_ptr_t ret(this->m_addr);
		this->m_addr += sizeof(T);
		return ret;
	}

	mem_ptr_t& operator++ ()
	{
		this->m_addr += sizeof(T);
		return *this;
	}

	mem_ptr_t operator-- (int)
	{
		mem_ptr_t ret(this->m_addr);
		this->m_addr -= sizeof(T);
		return ret;
	}

	mem_ptr_t& operator-- ()
	{
		this->m_addr -= sizeof(T);
		return *this;
	}

	mem_ptr_t& operator += (uint count)
	{
		this->m_addr += count * sizeof(T);
		return *this;
	}

	mem_ptr_t& operator -= (uint count)
	{
		this->m_addr -= count * sizeof(T);
		return *this;
	}

	mem_ptr_t operator + (uint count) const
	{
		return this->m_addr + count * sizeof(T);
	}

	mem_ptr_t operator - (uint count) const
	{
		return this->m_addr - count * sizeof(T);
	}

	__forceinline T& operator *()
	{
		return (T&)Memory[this->m_addr];
	}

	__forceinline const T& operator *() const
	{
		return (T&)Memory[this->m_addr];
	}

	__forceinline T& operator [](uint index)
	{
		return (T&)Memory[this->m_addr + sizeof(T) * index];
	}

	__forceinline const T& operator [](uint index) const
	{
		return (const T&)Memory[this->m_addr + sizeof(T) * index];
	}
};

template<typename AT>
class mem_ptr_t<void, 1, AT> : public mem_base_t<u8, AT>
{
public:
	mem_ptr_t(AT addr) : mem_base_t<u8, AT>(addr)
	{
	}

	template<typename NT> operator mem_ptr_t<NT, 1, AT>&() { return (mem_ptr_t<NT, 1, AT>&)*this; }
	template<typename NT> operator const mem_ptr_t<NT, 1, AT>&() const { return (const mem_ptr_t<NT, 1, AT>&)*this; }
};

template<typename T, int lvl = 1, typename AT = u32>
class mem_beptr_t : public mem_ptr_t<T, lvl, be_t<AT>> {};

template<typename T, typename AT = u32> class mem_t : public mem_base_t<T, AT>
{
public:
	mem_t(AT addr) : mem_base_t<T, AT>(addr)
	{
	}

	mem_t& operator = (T right)
	{
		(be_t<T>&)Memory[this->m_addr] = right;

		return *this;
	}

	__forceinline T GetValue()
	{
		return (be_t<T>&)Memory[this->m_addr];
	}

	operator const T() const
	{
		return (be_t<T>&)Memory[this->m_addr];
	}

	mem_t& operator += (T right) { return *this = (*this) + right; }
	mem_t& operator -= (T right) { return *this = (*this) - right; }
	mem_t& operator *= (T right) { return *this = (*this) * right; }
	mem_t& operator /= (T right) { return *this = (*this) / right; }
	mem_t& operator %= (T right) { return *this = (*this) % right; }
	mem_t& operator &= (T right) { return *this = (*this) & right; }
	mem_t& operator |= (T right) { return *this = (*this) | right; }
	mem_t& operator ^= (T right) { return *this = (*this) ^ right; }
	mem_t& operator <<= (T right) { return *this = (*this) << right; }
	mem_t& operator >>= (T right) { return *this = (*this) >> right; }
};

template<typename T, typename AT = u32> class mem_list_ptr_t : public mem_base_t<T, AT>
{
public:
	mem_list_ptr_t(u32 addr) : mem_base_t<T>(addr)
	{
	}

	void operator = (T right)
	{
		(be_t<T>&)Memory[this->m_addr] = right;
	}

	u32 operator += (T right)
	{
		*this = right;
		this->m_addr += sizeof(T);
		return this->m_addr;
	}
	
	u32 AppendRawBytes(const u8 *bytes, size_t count)
	{
		Memory.CopyFromReal(this->m_addr, bytes, count);
		this->m_addr += count;
		return this->m_addr;
	}

	u32 Skip(const u32 offset) { return this->m_addr += offset; }

	operator be_t<T>*()			{ return GetPtr(); }
	operator void*()			{ return GetPtr(); }
	operator be_t<T>*()	const	{ return GetPtr(); }
	operator void*()	const	{ return GetPtr(); }

	const char* GetString() const
	{
		return (const char*)&Memory[this->m_addr];
	}

	be_t<T>* GetPtr()
	{
		return (be_t<T>*)&Memory[this->m_addr];
	}

	const be_t<T>* GetPtr() const
	{
		return (const be_t<T>*)&Memory[this->m_addr];
	}
};

class mem_class_t
{
	u32 m_addr;

public:
	mem_class_t(u32 addr) : m_addr(addr)
	{
	}

	template<typename T> u32 operator += (T right)
	{
		mem_t<T>& m((mem_t<T>&)*this);
		m = right;
		m_addr += sizeof(T);
		return m_addr;
	}

	template<typename T> operator T()
	{
		mem_t<T>& m((mem_t<T>&)*this);
		const T ret = m;
		m_addr += sizeof(T);
		return ret;
	}

	u64 GetAddr() const { return m_addr; }
	void SetAddr(const u64 addr) { m_addr = addr; }
};

template<typename T>
struct _func_arg
{
	__forceinline static u64 get_value(const T& arg)
	{
		return arg;
	}
};

template<typename T>
struct _func_arg<mem_base_t<T, u32>>
{
	__forceinline static u64 get_value(const mem_base_t<T, u32> arg)
	{
		return arg.GetAddr();
	}
};

template<typename T, int lvl> struct _func_arg<mem_ptr_t<T, lvl, u32>> : public _func_arg<mem_base_t<T, u32>> {};
template<int lvl> struct _func_arg<mem_ptr_t<void, lvl, u32>> : public _func_arg<mem_base_t<u8, u32>>{};
template<typename T> struct _func_arg<mem_list_ptr_t<T, u32>> : public _func_arg<mem_base_t<T, u32>> {};
template<typename T> struct _func_arg<mem_t<T, u32>> : public _func_arg<mem_base_t<T, u32>> {};

template<typename T>
struct _func_arg<be_t<T>>
{
	__forceinline static u64 get_value(const be_t<T>& arg)
	{
		return arg.ToLE();
	}
};

template<typename T, typename AT = u32> class mem_func_ptr_t;
template<typename T, typename AT = u32> class mem_func_beptr_t : public mem_func_ptr_t<T, be_t<AT>> {};

template<typename RT, typename AT>
class mem_func_ptr_t<RT (*)(), AT> : public mem_base_t<u64, AT>
{
	__forceinline RT call_func(bool is_async) const
	{
		Callback cb;
		cb.SetAddr(this->m_addr);
		return (RT)cb.Branch(!is_async);
	}

public:
	__forceinline RT operator()() const
	{
		return call_func(false);
	}

	__forceinline void async() const
	{
		call_func(true);
	}
};

template<typename AT, typename RT, typename ...T>
class mem_func_ptr_t<RT(*)(T...), AT> : public mem_base_t<u64, AT>
{
	__forceinline RT call_func(bool is_async, T... args) const
	{
		Callback cb;
		cb.SetAddr(this->m_addr);
		cb.Handle(_func_arg<T>::get_value(args)...);
		return (RT)cb.Branch(!is_async);
	}

public:
	__forceinline RT operator()(T... args) const
	{
		return call_func(false, args...);
	}

	__forceinline void async(T... args) const
	{
		call_func(true, args...);
	}
};

template<typename T>
class MemoryAllocator
{
	u32 m_addr;
	u32 m_size;
	T* m_ptr;

public:
	MemoryAllocator(u32 size = sizeof(T), u32 align = 1)
		: m_size(size)
		, m_addr(Memory.Alloc(size, align))
		, m_ptr((T*)&Memory[m_addr])
	{
	}

	~MemoryAllocator()
	{
		Memory.Free(m_addr);
	}

	T* operator -> ()
	{
		return m_ptr;
	}

	T* GetPtr()
	{
		return m_ptr;
	}

	const T* GetPtr() const
	{
		return m_ptr;
	}

	const T* operator -> () const
	{
		return m_ptr;
	}

	u32 GetAddr() const
	{
		return m_addr;
	}

	u32 GetSize() const
	{
		return m_size;
	}

	bool IsGood() const
	{
		return Memory.IsGoodAddr(m_addr, sizeof(T));
	}

	template<typename T1>
	operator const T1() const
	{
		return T1(*m_ptr);
	}

	template<typename T1>
	operator T1()
	{
		return T1(*m_ptr);
	}

	operator const T&() const
	{
		return *m_ptr;
	}

	operator T&()
	{
		return *m_ptr;
	}

	operator const T*() const
	{
		return m_ptr;
	}

	operator T*()
	{
		return m_ptr;
	}

	T operator [](int index)
	{
		return *(m_ptr + index);
	}

	template<typename T1>
	operator const mem_t<T1>() const
	{
		return GetAddr();
	}

	operator const mem_ptr_t<T>() const
	{
		return GetAddr();
	}

	template<typename NT>
	NT* To(uint offset = 0)
	{
		return (NT*)(m_ptr + offset);
	}
};

typedef mem_t<u8, u32> mem8_t;
typedef mem_t<u16, u32> mem16_t;
typedef mem_t<u32, u32> mem32_t;
typedef mem_t<u64, u32> mem64_t;

/*
typedef mem_ptr_t<be_t<u8>> mem8_ptr_t;
typedef mem_ptr_t<be_t<u16>> mem16_ptr_t;
typedef mem_ptr_t<be_t<u32>> mem32_ptr_t;
typedef mem_ptr_t<be_t<u64>> mem64_ptr_t;

typedef mem_list_ptr_t<u8> mem8_lptr_t;
typedef mem_list_ptr_t<u16> mem16_lptr_t;
typedef mem_list_ptr_t<u32> mem32_lptr_t;
typedef mem_list_ptr_t<u64> mem64_lptr_t;
*/

typedef mem_list_ptr_t<u8, u32> mem8_ptr_t;
typedef mem_list_ptr_t<u16, u32> mem16_ptr_t;
typedef mem_list_ptr_t<u32, u32> mem32_ptr_t;
typedef mem_list_ptr_t<u64, u32> mem64_ptr_t;
<|MERGE_RESOLUTION|>--- conflicted
+++ resolved
@@ -1,13 +1,9 @@
 #pragma once
-<<<<<<< HEAD
 
 #ifndef _WIN32
 #include <sys/mman.h>
 #endif
 
-#include "Emu/SysCalls/Callback.h"
-=======
->>>>>>> ca3f621b
 #include "MemoryBlock.h"
 #include <vector>
 
