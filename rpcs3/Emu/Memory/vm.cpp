﻿#include "stdafx.h"
#include "vm_locking.h"
#include "vm_ptr.h"
#include "vm_ref.h"
#include "vm_reservation.h"
#include "vm_var.h"

#include "Utilities/mutex.h"
#include "Utilities/Thread.h"
#include "Utilities/address_range.h"
#include "Emu/CPU/CPUThread.h"
#include "Emu/Cell/lv2/sys_memory.h"
#include "Emu/RSX/RSXThread.h"
#include "Emu/Cell/SPURecompiler.h"
#include "Emu/perf_meter.hpp"
#include <thread>
#include <deque>
#include <shared_mutex>

#include "util/vm.hpp"
#include "util/asm.hpp"

LOG_CHANNEL(vm_log, "VM");

namespace vm
{
	static u8* memory_reserve_4GiB(void* _addr, u64 size = 0x100000000)
	{
		for (u64 addr = reinterpret_cast<u64>(_addr) + 0x100000000;; addr += 0x100000000)
		{
			if (auto ptr = utils::memory_reserve(size, reinterpret_cast<void*>(addr)))
			{
				return static_cast<u8*>(ptr);
			}
		}

		// TODO: a condition to break loop
		return static_cast<u8*>(utils::memory_reserve(size));
	}

	// Emulated virtual memory
	u8* const g_base_addr = memory_reserve_4GiB(reinterpret_cast<void*>(0x2'0000'0000));

	// Unprotected virtual memory mirror
	u8* const g_sudo_addr = memory_reserve_4GiB(g_base_addr);

	// Auxiliary virtual memory for executable areas
	u8* const g_exec_addr = memory_reserve_4GiB(g_sudo_addr, 0x200000000);

	// Stats for debugging
	u8* const g_stat_addr = memory_reserve_4GiB(g_exec_addr);

	// Reservation stats
	alignas(4096) u8 g_reservations[65536 / 128 * 64]{0};

	// Pointers to shared memory mirror or zeros for "normal" memory
	alignas(4096) atomic_t<u64> g_shmem[65536]{0};

	// Memory locations
	alignas(64) std::vector<std::shared_ptr<block_t>> g_locations;

	// Memory mutex core
	shared_mutex g_mutex;

	// Memory mutex acknowledgement
	thread_local atomic_t<cpu_thread*>* g_tls_locked = nullptr;

	// "Unique locked" range lock, as opposed to "shared" range locks from set
	atomic_t<u64> g_range_lock = 0;

	// Memory mutex: passive locks
	std::array<atomic_t<cpu_thread*>, g_cfg.core.ppu_threads.max> g_locks{};

	// Range lock slot allocation bits
	atomic_t<u64> g_range_lock_bits{};

	// Memory range lock slots (sparse atomics)
	atomic_t<u64, 64> g_range_lock_set[64]{};

	// Memory pages
	std::array<memory_page, 0x100000000 / 4096> g_pages{};

	std::pair<bool, u64> try_reservation_update(u32 addr)
	{
		// Update reservation info with new timestamp
		auto& res = reservation_acquire(addr, 1);
		const u64 rtime = res;

		return {!(rtime & vm::rsrv_unique_lock) && res.compare_and_swap_test(rtime, rtime + 128), rtime};
	}

	void reservation_update(u32 addr)
	{
		u64 old = UINT64_MAX;
		const auto cpu = get_current_cpu_thread();

		while (true)
		{
			const auto [ok, rtime] = try_reservation_update(addr);

			if (ok || (old & -128) < (rtime & -128))
			{
				return;
			}

			old = rtime;

			if (cpu && cpu->test_stopped())
			{
				return;
			}
		}
	}

	static void _register_lock(cpu_thread* _cpu)
	{
		for (u32 i = 0, max = g_cfg.core.ppu_threads;;)
		{
			if (!g_locks[i] && g_locks[i].compare_and_swap_test(nullptr, _cpu))
			{
				g_tls_locked = g_locks.data() + i;
				break;
			}

			if (++i == max) i = 0;
		}
	}

	atomic_t<u64, 64>* alloc_range_lock()
	{
		const auto [bits, ok] = g_range_lock_bits.fetch_op([](u64& bits)
		{
			if (~bits) [[likely]]
			{
				bits |= bits + 1;
				return true;
			}

			return false;
		});

		if (!ok) [[unlikely]]
		{
			fmt::throw_exception("Out of range lock bits");
		}

		return &g_range_lock_set[std::countr_one(bits)];
	}

	void range_lock_internal(atomic_t<u64, 64>* range_lock, u32 begin, u32 size)
	{
		perf_meter<"RHW_LOCK"_u64> perf0;

		auto _cpu = get_current_cpu_thread();

		if (_cpu)
		{
			_cpu->state += cpu_flag::wait + cpu_flag::temp;
		}

		for (u64 i = 0;; i++)
		{
			range_lock->store(begin | (u64{size} << 32));

			const u64 lock_val = g_range_lock.load();
			const u64 is_share = g_shmem[begin >> 16].load();

			u64 lock_addr = static_cast<u32>(lock_val); // -> u64
			u32 lock_size = static_cast<u32>(lock_val << range_bits >> (range_bits + 32));

			u64 addr = begin;

			if ((lock_val & range_full_mask) == range_locked) [[likely]]
			{
				lock_size = 128;

				if (is_share)
				{
					addr = static_cast<u16>(addr) | is_share;
					lock_addr = lock_val;
				}
			}

			if (addr + size <= lock_addr || addr >= lock_addr + lock_size) [[likely]]
			{
				const u64 new_lock_val = g_range_lock.load();

				if (vm::check_addr(begin, vm::page_readable, size) && (!new_lock_val || new_lock_val == lock_val)) [[likely]]
				{
					break;
				}
			}

			// Wait a bit before accessing g_mutex
			range_lock->store(0);
			busy_wait(200);

			std::shared_lock lock(g_mutex, std::try_to_lock);

			if (!lock && i < 15)
			{
				busy_wait(200);
				continue;
			}
			else if (!lock)
			{
				lock.lock();
			}

			u32 test = 0;

			for (u32 i = begin / 4096, max = (begin + size - 1) / 4096; i <= max; i++)
			{
				if (!(g_pages[i].flags & (vm::page_readable)))
				{
					test = i * 4096;
					break;
				}
			}

			if (test)
			{
				lock.unlock();

				// Try tiggering a page fault (write)
				// TODO: Read memory if needed
				vm::_ref<atomic_t<u8>>(test) += 0;
				continue;
			}

			range_lock->release(begin | (u64{size} << 32));
			break;
		}

		if (_cpu)
		{
			_cpu->check_state();
		}
	}

	void free_range_lock(atomic_t<u64, 64>* range_lock) noexcept
	{
		if (range_lock < g_range_lock_set || range_lock >= std::end(g_range_lock_set))
		{
			fmt::throw_exception("Invalid range lock" HERE);
		}

		range_lock->release(0);

		// Use ptr difference to determine location
		const auto diff = range_lock - g_range_lock_set;
		g_range_lock_bits &= ~(1ull << diff);
	}

	template <typename F>
	FORCE_INLINE static u64 for_all_range_locks(u64 input, F func)
	{
		u64 result = input;

		for (u64 bits = input; bits; bits &= bits - 1)
		{
			const u32 id = std::countr_zero(bits);

			const u64 lock_val = g_range_lock_set[id].load();

			if (const u32 size = static_cast<u32>(lock_val >> 32)) [[unlikely]]
			{
				const u32 addr = static_cast<u32>(lock_val);

				if (func(addr, size)) [[unlikely]]
				{
					continue;
				}
			}

			result &= ~(1ull << id);
		}

		return result;
	}

	static void _lock_main_range_lock(u64 flags, u32 addr, u32 size)
	{
		// Shouldn't really happen
		if (size == 0)
		{
			vm_log.warning("Tried to lock empty range (flags=0x%x, addr=0x%x)" HERE, flags >> 32, addr);
			g_range_lock.release(0);
			return;
		}

		// Limit to 256 MiB at once; make sure if it operates on big amount of data, it's page-aligned
		if (size > 256 * 1024 * 1024 || (size > 65536 && size % 4096))
		{
			fmt::throw_exception("Failed to lock range (flags=0x%x, addr=0x%x, size=0x%x)" HERE, flags >> 32, addr, size);
		}

		// Block or signal new range locks
		g_range_lock = addr | u64{size} << 32 | flags;

		utils::prefetch_read(g_range_lock_set + 0);
		utils::prefetch_read(g_range_lock_set + 2);
		utils::prefetch_read(g_range_lock_set + 4);

		const auto range = utils::address_range::start_length(addr, size);

		u64 to_clear = g_range_lock_bits.load();

		while (to_clear)
		{
			to_clear = for_all_range_locks(to_clear, [&](u32 addr2, u32 size2)
			{
				ASSUME(size2);

				if (range.overlaps(utils::address_range::start_length(addr2, size2))) [[unlikely]]
				{
					return 1;
				}

				return 0;
			});

			if (!to_clear) [[likely]]
			{
				break;
			}

			_mm_pause();
		}
	}

	void passive_lock(cpu_thread& cpu)
	{
		bool ok = true;

		if (!g_tls_locked || *g_tls_locked != &cpu) [[unlikely]]
		{
			_register_lock(&cpu);

			if (cpu.state & cpu_flag::memory) [[likely]]
			{
				cpu.state -= cpu_flag::memory;
			}

			if (g_mutex.is_lockable())
			{
				return;
			}

			ok = false;
		}

		if (!ok || cpu.state & cpu_flag::memory)
		{
			while (true)
			{
				g_mutex.lock_unlock();
				cpu.state -= cpu_flag::memory;

				if (g_mutex.is_lockable()) [[likely]]
				{
					return;
				}
			}
		}
	}

	void passive_unlock(cpu_thread& cpu)
	{
		if (auto& ptr = g_tls_locked)
		{
			ptr->release(nullptr);
			ptr = nullptr;

			if (cpu.state & cpu_flag::memory)
			{
				cpu.state -= cpu_flag::memory;
			}
		}
	}

	void cleanup_unlock(cpu_thread& cpu) noexcept
	{
		for (u32 i = 0, max = g_cfg.core.ppu_threads; i < max; i++)
		{
			if (g_locks[i] == &cpu)
			{
				g_locks[i].compare_and_swap_test(&cpu, nullptr);
				return;
			}
		}
	}

	void temporary_unlock(cpu_thread& cpu) noexcept
	{
		if (!(cpu.state & cpu_flag::wait)) cpu.state += cpu_flag::wait;

		if (g_tls_locked && g_tls_locked->compare_and_swap_test(&cpu, nullptr))
		{
			cpu.state += cpu_flag::memory;
		}
	}

	void temporary_unlock() noexcept
	{
		if (auto cpu = get_current_cpu_thread())
		{
			temporary_unlock(*cpu);
		}
	}

	reader_lock::reader_lock()
	{
		auto cpu = get_current_cpu_thread();

		if (cpu)
		{
			if (!g_tls_locked || *g_tls_locked != cpu || cpu->state & cpu_flag::wait)
			{
				cpu = nullptr;
			}
			else
			{
				cpu->state += cpu_flag::wait;
			}
		}

		g_mutex.lock_shared();

		if (cpu)
		{
			cpu->state -= cpu_flag::memory + cpu_flag::wait;
		}
	}

	reader_lock::~reader_lock()
	{
		if (m_upgraded)
		{
			g_mutex.unlock();
		}
		else
		{
			g_mutex.unlock_shared();
		}
	}

	void reader_lock::upgrade()
	{
		if (m_upgraded)
		{
			return;
		}

		g_mutex.lock_upgrade();
		m_upgraded = true;
	}

	writer_lock::writer_lock(u32 addr /*mutable*/)
	{
		auto cpu = get_current_cpu_thread();

		if (cpu)
		{
			if (!g_tls_locked || *g_tls_locked != cpu || cpu->state & cpu_flag::wait)
			{
				cpu = nullptr;
			}
			else
			{
				cpu->state += cpu_flag::wait;
			}
		}

		g_mutex.lock();

		if (addr >= 0x10000)
		{
			perf_meter<"SUSPEND"_u64> perf0;

			for (auto lock = g_locks.cbegin(), end = lock + g_cfg.core.ppu_threads; lock != end; lock++)
			{
				if (auto ptr = +*lock; ptr && !(ptr->state & cpu_flag::memory))
				{
					ptr->state.test_and_set(cpu_flag::memory);
				}
			}

			u64 addr1 = addr;

			if (u64 is_shared = g_shmem[addr >> 16]) [[unlikely]]
			{
				// Reservation address in shareable memory range
				addr1 = static_cast<u16>(addr) | is_shared;
			}

			g_range_lock = addr | range_locked;

			utils::prefetch_read(g_range_lock_set + 0);
			utils::prefetch_read(g_range_lock_set + 2);
			utils::prefetch_read(g_range_lock_set + 4);

			u64 to_clear = g_range_lock_bits.load();

			u64 point = addr1 / 128;

			while (true)
			{
				to_clear = for_all_range_locks(to_clear, [&](u64 addr2, u32 size2)
				{
					// TODO (currently not possible): handle 2 64K pages (inverse range), or more pages
					if (u64 is_shared = g_shmem[addr2 >> 16]) [[unlikely]]
					{
						addr2 = static_cast<u16>(addr2) | is_shared;
					}

					if (point - (addr2 / 128) <= (addr2 + size2 - 1) / 128 - (addr2 / 128)) [[unlikely]]
					{
						return 1;
					}

					return 0;
				});

				if (!to_clear) [[likely]]
				{
					break;
				}

				_mm_pause();
			}

			for (auto lock = g_locks.cbegin(), end = lock + g_cfg.core.ppu_threads; lock != end; lock++)
			{
				if (auto ptr = +*lock)
				{
					while (!(ptr->state & cpu_flag::wait))
						_mm_pause();
				}
			}
		}

		if (cpu)
		{
			cpu->state -= cpu_flag::memory + cpu_flag::wait;
		}
	}

	writer_lock::~writer_lock()
	{
		g_range_lock.release(0);
		g_mutex.unlock();
	}

	u64 reservation_lock_internal(u32 addr, atomic_t<u64>& res)
	{
		for (u64 i = 0;; i++)
		{
			if (u64 rtime = res; !(rtime & 127) && reservation_try_lock(res, rtime)) [[likely]]
			{
				return rtime;
			}

			if (auto cpu = get_current_cpu_thread(); cpu && cpu->state)
			{
				cpu->check_state();
			}
			else if (i < 15)
			{
				busy_wait(500);
			}
			else
			{
				// TODO: Accurate locking in this case
				if (!(g_pages[addr / 4096].flags & page_writable))
				{
					return -1;
				}

				std::this_thread::yield();
			}
		}
	}

	void reservation_shared_lock_internal(atomic_t<u64>& res)
	{
		for (u64 i = 0;; i++)
		{
			auto [_oldd, _ok] = res.fetch_op([&](u64& r)
			{
				if (r & rsrv_unique_lock)
				{
					return false;
				}

				r += 1;
				return true;
			});

			if (_ok) [[likely]]
			{
				return;
			}

			if (auto cpu = get_current_cpu_thread(); cpu && cpu->state)
			{
				cpu->check_state();
			}
			else if (i < 15)
			{
				busy_wait(500);
			}
			else
			{
				std::this_thread::yield();
			}
		}
	}

	void reservation_op_internal(u32 addr, std::function<bool()> func)
	{
		auto& res = vm::reservation_acquire(addr, 1);
		auto* ptr = vm::get_super_ptr(addr & -128);

		cpu_thread::suspend_all<+1>(get_current_cpu_thread(), {ptr, ptr + 64, &res}, [&]
		{
			if (func())
			{
				// Success, release the lock and progress
				res += 127;
			}
			else
			{
				// Only release the lock on failure
				res -= 1;
			}
		});
	}

	void reservation_escape_internal()
	{
		const auto _cpu = get_current_cpu_thread();

		if (_cpu && _cpu->id_type() == 1)
		{
			// TODO: PPU g_escape
		}

		if (_cpu && _cpu->id_type() == 2)
		{
			spu_runtime::g_escape(static_cast<spu_thread*>(_cpu));
		}

		thread_ctrl::emergency_exit("vm::reservation_escape");
	}

	static void _page_map(u32 addr, u8 flags, u32 size, utils::shm* shm, std::pair<const u32, std::pair<u32, std::shared_ptr<utils::shm>>>* (*search_shm)(vm::block_t* block, utils::shm* shm))
	{
		perf_meter<"PAGE_MAP"_u64> perf0;

		if (!size || (size | addr) % 4096 || flags & page_allocated)
		{
			fmt::throw_exception("Invalid arguments (addr=0x%x, size=0x%x)" HERE, addr, size);
		}

		for (u32 i = addr / 4096; i < addr / 4096 + size / 4096; i++)
		{
			if (g_pages[i].flags)
			{
				fmt::throw_exception("Memory already mapped (addr=0x%x, size=0x%x, flags=0x%x, current_addr=0x%x)" HERE, addr, size, flags, i * 4096);
			}
		}

		// Lock range being mapped
		_lock_main_range_lock(range_allocation, addr, size);

		if (shm && shm->flags() != 0 && shm->info++)
		{
			// Check ref counter (using unused member info for it)
			if (shm->info == 2)
			{
				// Allocate shm object for itself
				u64 shm_self = reinterpret_cast<u64>(shm->map_self()) ^ range_locked;

				// Pre-set range-locked flag (real pointers are 47 bits)
				// 1. To simplify range_lock logic
				// 2. To make sure it never overlaps with 32-bit addresses
				// Also check that it's aligned (lowest 16 bits)
				verify(HERE), (shm_self & 0xffff'8000'0000'ffff) == range_locked;

				// Find another mirror and map it as shareable too
				for (auto& ploc : g_locations)
				{
					if (auto loc = ploc.get())
					{
						if (auto pp = search_shm(loc, shm))
						{
							auto& [size2, ptr] = pp->second;

							for (u32 i = pp->first / 65536; i < pp->first / 65536 + size2 / 65536; i++)
							{
								g_shmem[i].release(shm_self);

								// Advance to the next position
								shm_self += 0x10000;
							}
						}
					}
				}

				// Unsharing only happens on deallocation currently, so make sure all further refs are shared
				shm->info = UINT32_MAX;
			}

			// Obtain existing pointer
			u64 shm_self = reinterpret_cast<u64>(shm->get()) ^ range_locked;

			// Check (see above)
			verify(HERE), (shm_self & 0xffff'8000'0000'ffff) == range_locked;

			// Map range as shareable
			for (u32 i = addr / 65536; i < addr / 65536 + size / 65536; i++)
			{
				g_shmem[i].release(std::exchange(shm_self, shm_self + 0x10000));
			}
		}

		// Notify rsx that range has become valid
		// Note: This must be done *before* memory gets mapped while holding the vm lock, otherwise
		//       the RSX might try to invalidate memory that got unmapped and remapped
		if (const auto rsxthr = g_fxo->get<rsx::thread>())
		{
			rsxthr->on_notify_memory_mapped(addr, size);
		}

		auto prot = utils::protection::rw;
		if (~flags & page_writable)
			prot = utils::protection::ro;
		if (~flags & page_readable)
			prot = utils::protection::no;

		if (!shm)
		{
			utils::memory_protect(g_base_addr + addr, size, prot);
		}
		else if (shm->map_critical(g_base_addr + addr, prot) != g_base_addr + addr || shm->map_critical(g_sudo_addr + addr) != g_sudo_addr + addr)
		{
			fmt::throw_exception("Memory mapping failed - blame Windows (addr=0x%x, size=0x%x, flags=0x%x)", addr, size, flags);
		}

		if (flags & page_executable)
		{
			// TODO
			utils::memory_commit(g_exec_addr + addr * 2, size * 2);
		}

		if (g_cfg.core.ppu_debug)
		{
			utils::memory_commit(g_stat_addr + addr, size);
		}

		for (u32 i = addr / 4096; i < addr / 4096 + size / 4096; i++)
		{
			if (g_pages[i].flags.exchange(flags | page_allocated))
			{
				fmt::throw_exception("Concurrent access (addr=0x%x, size=0x%x, flags=0x%x, current_addr=0x%x)" HERE, addr, size, flags, i * 4096);
			}
		}

		// Unlock
		g_range_lock.release(0);
	}

	bool page_protect(u32 addr, u32 size, u8 flags_test, u8 flags_set, u8 flags_clear)
	{
		perf_meter<"PAGE_PRO"_u64> perf0;

		vm::writer_lock lock(0);

		if (!size || (size | addr) % 4096)
		{
			fmt::throw_exception("Invalid arguments (addr=0x%x, size=0x%x)" HERE, addr, size);
		}

		const u8 flags_both = flags_set & flags_clear;

		flags_test  |= page_allocated;
		flags_set   &= ~flags_both;
		flags_clear &= ~flags_both;

		for (u32 i = addr / 4096; i < addr / 4096 + size / 4096; i++)
		{
			if ((g_pages[i].flags & flags_test) != (flags_test | page_allocated))
			{
				return false;
			}
		}

		if (!flags_set && !flags_clear)
		{
			return true;
		}

		// Choose some impossible value (not valid without page_allocated)
		u8 start_value = page_executable;

		for (u32 start = addr / 4096, end = start + size / 4096, i = start; i < end + 1; i++)
		{
			u8 new_val = page_executable;

			if (i < end)
			{
				new_val = g_pages[i].flags;
				new_val |= flags_set;
				new_val &= ~flags_clear;
			}

			if (new_val != start_value)
			{
				const u8 old_val = g_pages[start].flags;

				if (u32 page_size = (i - start) * 4096; page_size && old_val != start_value)
				{
					u64 safe_bits = 0;

					if (old_val & start_value & page_readable)
						safe_bits |= range_readable;
					if (old_val & start_value & page_writable && safe_bits & range_readable)
						safe_bits |= range_writable;
					if (old_val & start_value & page_executable && safe_bits & range_readable)
						safe_bits |= range_executable;

					// Protect range locks from observing changes in memory protection
					_lock_main_range_lock(safe_bits, start * 4096, page_size);

					for (u32 j = start; j < i; j++)
					{
						g_pages[j].flags.release(start_value);
					}

					if ((old_val ^ start_value) & (page_readable | page_writable))
					{
						const auto protection = start_value & page_writable ? utils::protection::rw : (start_value & page_readable ? utils::protection::ro : utils::protection::no);
						utils::memory_protect(g_base_addr + start * 4096, page_size, protection);
					}
				}
				else
				{
					g_range_lock.release(0);
				}

				start_value = new_val;
				start = i;
			}
		}

		g_range_lock.release(0);

		return true;
	}

	static u32 _page_unmap(u32 addr, u32 max_size, utils::shm* shm)
	{
		perf_meter<"PAGE_UNm"_u64> perf0;

		if (!max_size || (max_size | addr) % 4096)
		{
			fmt::throw_exception("Invalid arguments (addr=0x%x, max_size=0x%x)" HERE, addr, max_size);
		}

		// Determine deallocation size
		u32 size = 0;
		bool is_exec = false;

		for (u32 i = addr / 4096; i < addr / 4096 + max_size / 4096; i++)
		{
			if ((g_pages[i].flags & page_allocated) == 0)
			{
				break;
			}

			if (size == 0)
			{
				is_exec = !!(g_pages[i].flags & page_executable);
			}
			else
			{
				// Must be consistent
				verify(HERE), is_exec == !!(g_pages[i].flags & page_executable);
			}

			size += 4096;
		}

		// Protect range locks from actual memory protection changes
		_lock_main_range_lock(range_allocation, addr, size);

		if (shm && shm->flags() != 0 && g_shmem[addr >> 16])
		{
			shm->info--;

			for (u32 i = addr / 65536; i < addr / 65536 + size / 65536; i++)
			{
				g_shmem[i].release(0);
			}
		}

		for (u32 i = addr / 4096; i < addr / 4096 + size / 4096; i++)
		{
			if (!(g_pages[i].flags & page_allocated))
			{
				fmt::throw_exception("Concurrent access (addr=0x%x, size=0x%x, current_addr=0x%x)" HERE, addr, size, i * 4096);
			}

			g_pages[i].flags.release(0);
		}

		// Notify rsx to invalidate range
		// Note: This must be done *before* memory gets unmapped while holding the vm lock, otherwise
		//       the RSX might try to call VirtualProtect on memory that is already unmapped
		if (const auto rsxthr = g_fxo->get<rsx::thread>())
		{
			rsxthr->on_notify_memory_unmapped(addr, size);
		}

		// Actually unmap memory
		if (!shm)
		{
			utils::memory_protect(g_base_addr + addr, size, utils::protection::no);
			std::memset(g_sudo_addr + addr, 0, size);
		}
		else
		{
			shm->unmap_critical(g_base_addr + addr);
			shm->unmap_critical(g_sudo_addr + addr);
		}

		if (is_exec)
		{
			utils::memory_decommit(g_exec_addr + addr * 2, size * 2);
		}

		if (g_cfg.core.ppu_debug)
		{
			utils::memory_decommit(g_stat_addr + addr, size);
		}

		// Unlock
		g_range_lock.release(0);

		return size;
	}

	bool check_addr(u32 addr, u8 flags, u32 size)
	{
		if (size == 0)
		{
			return true;
		}

		// Overflow checking
		if (0x10000'0000ull - addr < size)
		{
			return false;
		}

		// Always check this flag
		flags |= page_allocated;

		for (u32 i = addr / 4096, max = (addr + size - 1) / 4096; i <= max;)
		{
			auto state = +g_pages[i].flags;

			if (~state & flags) [[unlikely]]
			{
				return false;
			}

			if (state & page_1m_size)
			{
				i = ::align(i + 1, 0x100000 / 4096);
				continue;
			}

			if (state & page_64k_size)
			{
				i = ::align(i + 1, 0x10000 / 4096);
				continue;
			}

			i++;
		}

		return true;
	}

	u32 alloc(u32 size, memory_location_t location, u32 align)
	{
		const auto block = get(location);

		if (!block)
		{
			fmt::throw_exception("Invalid memory location (%u)" HERE, +location);
		}

		return block->alloc(size, nullptr, align);
	}

	u32 falloc(u32 addr, u32 size, memory_location_t location)
	{
		const auto block = get(location, addr);

		if (!block)
		{
			fmt::throw_exception("Invalid memory location (%u, addr=0x%x)" HERE, +location, addr);
		}

		return block->falloc(addr, size);
	}

	u32 dealloc(u32 addr, memory_location_t location)
	{
		const auto block = get(location, addr);

		if (!block)
		{
			fmt::throw_exception("Invalid memory location (%u, addr=0x%x)" HERE, +location, addr);
		}

		return block->dealloc(addr);
	}

	void dealloc_verbose_nothrow(u32 addr, memory_location_t location) noexcept
	{
		const auto block = get(location, addr);

		if (!block)
		{
			vm_log.error("vm::dealloc(): invalid memory location (%u, addr=0x%x)\n", +location, addr);
			return;
		}

		if (!block->dealloc(addr))
		{
			vm_log.error("vm::dealloc(): deallocation failed (addr=0x%x)\n", addr);
			return;
		}
	}

	void lock_sudo(u32 addr, u32 size)
	{
		perf_meter<"PAGE_LCK"_u64> perf;

		verify("lock_sudo" HERE), addr % 4096 == 0;
		verify("lock_sudo" HERE), size % 4096 == 0;

		if (!utils::memory_lock(g_sudo_addr + addr, size))
		{
			vm_log.error("Failed to lock sudo memory (addr=0x%x, size=0x%x). Consider increasing your system limits.", addr, size);
		}
	}

	bool block_t::try_alloc(u32 addr, u8 flags, u32 size, std::shared_ptr<utils::shm>&& shm)
	{
		// Check if memory area is already mapped
		for (u32 i = addr / 4096; i <= (addr + size - 1) / 4096; i++)
		{
			if (g_pages[i].flags)
			{
				return false;
			}
		}

		const u32 page_addr = addr + (this->flags & 0x10 ? 0x1000 : 0);
		const u32 page_size = size - (this->flags & 0x10 ? 0x2000 : 0);

		if (this->flags & 0x10)
		{
			// Mark overflow/underflow guard pages as allocated
			verify(HERE), !g_pages[addr / 4096].flags.exchange(page_allocated);
			verify(HERE), !g_pages[addr / 4096 + size / 4096 - 1].flags.exchange(page_allocated);
		}

		// Map "real" memory pages; provide a function to search for mirrors with private member access
		_page_map(page_addr, flags, page_size, shm.get(), [](vm::block_t* _this, utils::shm* shm)
		{
			decltype(m_map)::value_type* result = nullptr;

			// Check eligibility
			if (!_this || !(SYS_MEMORY_PAGE_SIZE_MASK & _this->flags) || _this->addr < 0x20000000 || _this->addr >= 0xC0000000)
			{
				return result;
			}

			for (auto& pp : _this->m_map)
			{
				if (pp.second.second.get() == shm)
				{
					// Found match
					return &pp;
				}
			}

			return result;
		});

		// Fill stack guards with STACKGRD
		if (this->flags & 0x10)
		{
			auto fill64 = [](u8* ptr, u64 data, std::size_t count)
			{
				u64* target = reinterpret_cast<u64*>(ptr);

#ifdef _MSC_VER
				__stosq(target, data, count);
#else
				__asm__ ("mov %0, %%rdi; mov %1, %%rax; mov %2, %%rcx; rep stosq;"
					:
					: "r" (ptr), "r" (data), "r" (count)
					: "rdi", "rax", "rcx", "memory");
#endif
			};

			const u32 enda = addr + size - 4096;
			fill64(g_sudo_addr + addr, "STACKGRD"_u64, 4096 / sizeof(u64));
			fill64(g_sudo_addr + enda, "UNDERFLO"_u64, 4096 / sizeof(u64));
		}

		// Add entry
		m_map[addr] = std::make_pair(size, std::move(shm));

		return true;
	}

	block_t::block_t(u32 addr, u32 size, u64 flags)
		: addr(addr)
		, size(size)
		, flags(flags)
	{
		if (flags & 0x100 || flags & 0x20)
		{
			// Special path for whole-allocated areas allowing 4k granularity
			m_common = std::make_shared<utils::shm>(size);
			m_common->map_critical(vm::base(addr), utils::protection::no);
			m_common->map_critical(vm::get_super_ptr(addr));
			lock_sudo(addr, size);
		}
	}

	block_t::~block_t()
	{
		{
			vm::writer_lock lock(0);

			// Deallocate all memory
			for (auto it = m_map.begin(), end = m_map.end(); it != end;)
			{
				const auto next = std::next(it);
				const auto size = it->second.first;
				_page_unmap(it->first, size, it->second.second.get());
				it = next;
			}

			if (m_common)
			{
				m_common->unmap_critical(vm::base(addr));
				m_common->unmap_critical(vm::get_super_ptr(addr));
			}
		}
	}

	u32 block_t::alloc(const u32 orig_size, const std::shared_ptr<utils::shm>* src, u32 align, u64 flags)
	{
		if (!src)
		{
			// Use the block's flags
			flags = this->flags;
		}

		// Determine minimal alignment
		const u32 min_page_size = flags & 0x100 ? 0x1000 : 0x10000;

		// Align to minimal page size
		const u32 size = ::align(orig_size, min_page_size) + (flags & 0x10 ? 0x2000 : 0);

		// Check alignment (it's page allocation, so passing small values there is just silly)
		if (align < min_page_size || align != (0x80000000u >> std::countl_zero(align)))
		{
			fmt::throw_exception("Invalid alignment (size=0x%x, align=0x%x)" HERE, size, align);
		}

		// Return if size is invalid
		if (!orig_size || !size || orig_size > size || size > this->size)
		{
			return 0;
		}

		u8 pflags = flags & 0x1000 ? 0 : page_readable | page_writable;

		if ((flags & SYS_MEMORY_PAGE_SIZE_64K) == SYS_MEMORY_PAGE_SIZE_64K)
		{
			pflags |= page_64k_size;
		}
		else if (!(flags & (SYS_MEMORY_PAGE_SIZE_MASK & ~SYS_MEMORY_PAGE_SIZE_1M)))
		{
			pflags |= page_1m_size;
		}

		// Create or import shared memory object
		std::shared_ptr<utils::shm> shm;

		if (m_common)
			verify(HERE), !src;
		else if (src)
			shm = *src;
		else
		{
			shm = std::make_shared<utils::shm>(size);
		}

		vm::writer_lock lock(0);

		// Search for an appropriate place (unoptimized)
		for (u32 addr = ::align(this->addr, align); u64{addr} + size <= u64{this->addr} + this->size; addr += align)
		{
			if (try_alloc(addr, pflags, size, std::move(shm)))
			{
				return addr + (flags & 0x10 ? 0x1000 : 0);
			}
		}

		return 0;
	}

	u32 block_t::falloc(u32 addr, const u32 orig_size, const std::shared_ptr<utils::shm>* src, u64 flags)
	{
		if (!src)
		{
			// Use the block's flags
			flags = this->flags;
		}

		// Determine minimal alignment
		const u32 min_page_size = flags & 0x100 ? 0x1000 : 0x10000;

		// Align to minimal page size
		const u32 size = ::align(orig_size, min_page_size);

		// return if addr or size is invalid
		if (!size || addr < this->addr || orig_size > size || addr + u64{size} > this->addr + u64{this->size} || flags & 0x10)
		{
			return 0;
		}

		u8 pflags = flags & 0x1000 ? 0 : page_readable | page_writable;

		if ((flags & SYS_MEMORY_PAGE_SIZE_64K) == SYS_MEMORY_PAGE_SIZE_64K)
		{
			pflags |= page_64k_size;
		}
		else if (!(flags & (SYS_MEMORY_PAGE_SIZE_MASK & ~SYS_MEMORY_PAGE_SIZE_1M)))
		{
			pflags |= page_1m_size;
		}

		// Create or import shared memory object
		std::shared_ptr<utils::shm> shm;

		if (m_common)
			verify(HERE), !src;
		else if (src)
			shm = *src;
		else
		{
			shm = std::make_shared<utils::shm>(size);
		}

		vm::writer_lock lock(0);

		if (!try_alloc(addr, pflags, size, std::move(shm)))
		{
			return 0;
		}

		return addr;
	}

	u32 block_t::dealloc(u32 addr, const std::shared_ptr<utils::shm>* src)
	{
		{
			vm::writer_lock lock(0);

			const auto found = m_map.find(addr - (flags & 0x10 ? 0x1000 : 0));

			if (found == m_map.end())
			{
				return 0;
			}

			if (src && found->second.second.get() != src->get())
			{
				return 0;
			}

			// Get allocation size
			const auto size = found->second.first - (flags & 0x10 ? 0x2000 : 0);

			if (flags & 0x10)
			{
				// Clear guard pages
				verify(HERE), g_pages[addr / 4096 - 1].flags.exchange(0) == page_allocated;
				verify(HERE), g_pages[addr / 4096 + size / 4096].flags.exchange(0) == page_allocated;
			}

			// Unmap "real" memory pages
			verify(HERE), size == _page_unmap(addr, size, found->second.second.get());

			// Clear stack guards
			if (flags & 0x10)
			{
				std::memset(g_sudo_addr + addr - 4096, 0, 4096);
				std::memset(g_sudo_addr + addr + size, 0, 4096);
			}

			// Remove entry
			m_map.erase(found);

			return size;
		}
	}

	std::pair<u32, std::shared_ptr<utils::shm>> block_t::peek(u32 addr, u32 size)
	{
		if (addr < this->addr || addr + u64{size} > this->addr + u64{this->size})
		{
			return {addr, nullptr};
		}

		vm::reader_lock lock;

		const auto upper = m_map.upper_bound(addr);

		if (upper == m_map.begin())
		{
			return {addr, nullptr};
		}

		const auto found = std::prev(upper);

		// Exact address condition (size == 0)
		if (size == 0 && found->first != addr)
		{
			return {addr, nullptr};
		}

		// Special case
		if (m_common)
		{
			return {addr, nullptr};
		}

		// Range check
		if (addr + u64{size} > found->first + u64{found->second.second->size()})
		{
			return {addr, nullptr};
		}

		return {found->first, found->second.second};
	}

	u32 block_t::imp_used(const vm::writer_lock&)
	{
		u32 result = 0;

		for (auto& entry : m_map)
		{
			result += entry.second.first - (flags & 0x10 ? 0x2000 : 0);
		}

		return result;
	}

	u32 block_t::used()
	{
		vm::writer_lock lock(0);

		return imp_used(lock);
	}

	static bool _test_map(u32 addr, u32 size)
	{
		const auto range = utils::address_range::start_length(addr, size);

		if (!range.valid())
		{
			return false;
		}

		for (auto& block : g_locations)
		{
			if (!block)
			{
				continue;
			}

			if (range.overlaps(utils::address_range::start_length(block->addr, block->size)))
			{
				return false;
			}
		}

		return true;
	}

	static std::shared_ptr<block_t> _find_map(u32 size, u32 align, u64 flags)
	{
		for (u32 addr = ::align<u32>(mem_user64k_base, align); addr - 1 < mem_rsx_base - 1; addr += align)
		{
			if (_test_map(addr, size))
			{
				return std::make_shared<block_t>(addr, size, flags);
			}
		}

		return nullptr;
	}

	static std::shared_ptr<block_t> _map(u32 addr, u32 size, u64 flags)
	{
		if (!size || (size | addr) % 4096)
		{
			fmt::throw_exception("Invalid arguments (addr=0x%x, size=0x%x)" HERE, addr, size);
		}

		if (!_test_map(addr, size))
		{
			return nullptr;
		}

		for (u32 i = addr / 4096; i < addr / 4096 + size / 4096; i++)
		{
			if (g_pages[i].flags)
			{
				fmt::throw_exception("Unexpected pages allocated (current_addr=0x%x)" HERE, i * 4096);
			}
		}

		auto block = std::make_shared<block_t>(addr, size, flags);

		g_locations.emplace_back(block);

		return block;
	}

	static std::shared_ptr<block_t> _get_map(memory_location_t location, u32 addr)
	{
		if (location != any)
		{
			// return selected location
			if (location < g_locations.size())
			{
				return g_locations[location];
			}

			return nullptr;
		}

		// search location by address
		for (auto& block : g_locations)
		{
			if (block && addr >= block->addr && addr <= block->addr + block->size - 1)
			{
				return block;
			}
		}

		return nullptr;
	}

	std::shared_ptr<block_t> map(u32 addr, u32 size, u64 flags)
	{
		vm::writer_lock lock(0);

		return _map(addr, size, flags);
	}

	std::shared_ptr<block_t> find_map(u32 orig_size, u32 align, u64 flags)
	{
		vm::writer_lock lock(0);

		// Align to minimal page size
		const u32 size = ::align(orig_size, 0x10000);

		// Check alignment
		if (align < 0x10000 || align != (0x80000000u >> std::countl_zero(align)))
		{
			fmt::throw_exception("Invalid alignment (size=0x%x, align=0x%x)" HERE, size, align);
		}

		// Return if size is invalid
		if (!size)
		{
			return nullptr;
		}

		auto block = _find_map(size, align, flags);

		if (block) g_locations.emplace_back(block);

		return block;
	}

	std::shared_ptr<block_t> unmap(u32 addr, bool must_be_empty)
	{
		vm::writer_lock lock(0);

		for (auto it = g_locations.begin() + memory_location_max; it != g_locations.end(); it++)
		{
			if (*it && (*it)->addr == addr)
			{
				if (must_be_empty && (*it)->flags & 0x3)
				{
					continue;
				}

				if (!must_be_empty && ((*it)->flags & 0x3) != 2)
				{
					continue;
				}

				if (must_be_empty && (it->use_count() != 1 || (*it)->imp_used(lock)))
				{
					return *it;
				}

				auto block = std::move(*it);
				g_locations.erase(it);
				return block;
			}
		}

		return nullptr;
	}

	std::shared_ptr<block_t> get(memory_location_t location, u32 addr)
	{
		vm::reader_lock lock;

		return _get_map(location, addr);
	}

	std::shared_ptr<block_t> reserve_map(memory_location_t location, u32 addr, u32 area_size, u64 flags)
	{
		vm::reader_lock lock;

		auto area = _get_map(location, addr);

		if (area)
		{
			return area;
		}

		lock.upgrade();

		// Allocation on arbitrary address
		if (location != any && location < g_locations.size())
		{
			// return selected location
			auto& loc = g_locations[location];

			if (!loc)
			{
				// Deferred allocation
				loc = _find_map(area_size, 0x10000000, flags);
			}

			return loc;
		}

		// Fixed address allocation
		area = _get_map(location, addr);

		if (area)
		{
			return area;
		}

		return _map(addr, area_size, flags);
	}

	bool try_access(u32 addr, void* ptr, u32 size, bool is_write)
	{
		vm::reader_lock lock;

		if (vm::check_addr(addr, is_write ? page_writable : page_readable, size))
		{
			void* src = vm::g_sudo_addr + addr;
			void* dst = ptr;

			if (is_write)
				std::swap(src, dst);

			if (size <= 16 && (size & (size - 1)) == 0 && (addr & (size - 1)) == 0)
			{
				if (is_write)
				{
					switch (size)
					{
					case 1: atomic_storage<u8>::release(*static_cast<u8*>(dst), *static_cast<u8*>(src)); break;
					case 2: atomic_storage<u16>::release(*static_cast<u16*>(dst), *static_cast<u16*>(src)); break;
					case 4: atomic_storage<u32>::release(*static_cast<u32*>(dst), *static_cast<u32*>(src)); break;
					case 8: atomic_storage<u64>::release(*static_cast<u64*>(dst), *static_cast<u64*>(src)); break;
					case 16: _mm_store_si128(static_cast<__m128i*>(dst), _mm_loadu_si128(static_cast<__m128i*>(src))); break;
					}

					return true;
				}
			}

			std::memcpy(dst, src, size);
			return true;
		}

		return false;
	}

	inline namespace ps3_
	{
		void init()
		{
			vm_log.notice("Guest memory bases address ranges:\n"
			"vm::g_base_addr = %p - %p\n"
			"vm::g_sudo_addr = %p - %p\n"
			"vm::g_exec_addr = %p - %p\n"
			"vm::g_stat_addr = %p - %p\n"
			"vm::g_reservations = %p - %p\n",
			g_base_addr, g_base_addr + UINT32_MAX,
			g_sudo_addr, g_sudo_addr + UINT32_MAX,
			g_exec_addr, g_exec_addr + 0x200000000 - 1,
			g_stat_addr, g_stat_addr + UINT32_MAX,
			g_reservations, g_reservations + sizeof(g_reservations) - 1);

			g_locations =
			{
<<<<<<< HEAD
				std::make_shared<block_t>(0x00010000, 0x1FFF0000, 0x200), // main (TEXT_SEGMENT_BASE_ADDR)
			    std::make_shared<block_t>(mem_user64k_base, mem_user64k_size, 0x201), // user 64k pages
				nullptr, // user 1m pages (OVERLAY_PPU_SPU_SHARED_SEGMENT_BASE_ADDR)
			    nullptr, // rsx context
				std::make_shared<block_t>(mem_rsx_base, mem_rsx_size), // video (RSX_FB_BASE_ADDR)
			    std::make_shared<block_t>(mem_stack_base, mem_stack_size, 0x111), // stack
				std::make_shared<block_t>(0xE0000000, 0x20000000), // SPU reserved (RAW_SPU_BASE_ADDR)
=======
				std::make_shared<block_t>(0x00010000, 0x1FFF0000, 0x220), // main
				std::make_shared<block_t>(0x20000000, 0x10000000, 0x201), // user 64k pages
				nullptr, // user 1m pages
				nullptr, // rsx context
				std::make_shared<block_t>(0xC0000000, 0x10000000, 0x220), // video
				std::make_shared<block_t>(0xD0000000, 0x10000000, 0x131), // stack
				std::make_shared<block_t>(0xE0000000, 0x20000000), // SPU reserved
>>>>>>> 85880ffd
			};

			std::memset(g_reservations, 0, sizeof(g_reservations));
			std::memset(g_shmem, 0, sizeof(g_shmem));
			std::memset(g_range_lock_set, 0, sizeof(g_range_lock_set));
			g_range_lock_bits = 0;
		}
	}

	void close()
	{
		g_locations.clear();

		utils::memory_decommit(g_base_addr, 0x100000000);
		utils::memory_decommit(g_exec_addr, 0x100000000);
		utils::memory_decommit(g_stat_addr, 0x100000000);
	}
}

void fmt_class_string<vm::_ptr_base<const void, u32>>::format(std::string& out, u64 arg)
{
	fmt_class_string<u32>::format(out, arg);
}

void fmt_class_string<vm::_ptr_base<const char, u32>>::format(std::string& out, u64 arg)
{
	// Special case (may be allowed for some arguments)
	if (arg == 0)
	{
		out += reinterpret_cast<const char*>(u8"«NULL»");
		return;
	}

	// Filter certainly invalid addresses (TODO)
	if (arg < 0x10000 || arg >= 0xf0000000)
	{
		out += reinterpret_cast<const char*>(u8"«INVALID_ADDRESS:");
		fmt_class_string<u32>::format(out, arg);
		out += reinterpret_cast<const char*>(u8"»");
		return;
	}

	const auto start = out.size();

	out += reinterpret_cast<const char*>(u8"“");

	for (vm::_ptr_base<const volatile char, u32> ptr = vm::cast(arg);; ptr++)
	{
		if (!vm::check_addr(ptr.addr()))
		{
			// TODO: optimize checks
			out.resize(start);
			out += reinterpret_cast<const char*>(u8"«INVALID_ADDRESS:");
			fmt_class_string<u32>::format(out, arg);
			out += reinterpret_cast<const char*>(u8"»");
			return;
		}

		if (const char ch = *ptr)
		{
			out += ch;
		}
		else
		{
			break;
		}
	}

	out += reinterpret_cast<const char*>(u8"”");
}<|MERGE_RESOLUTION|>--- conflicted
+++ resolved
@@ -1642,23 +1642,13 @@
 
 			g_locations =
 			{
-<<<<<<< HEAD
-				std::make_shared<block_t>(0x00010000, 0x1FFF0000, 0x200), // main (TEXT_SEGMENT_BASE_ADDR)
+				std::make_shared<block_t>(0x00010000, 0x1FFF0000, 0x220), // main (TEXT_SEGMENT_BASE_ADDR)
 			    std::make_shared<block_t>(mem_user64k_base, mem_user64k_size, 0x201), // user 64k pages
 				nullptr, // user 1m pages (OVERLAY_PPU_SPU_SHARED_SEGMENT_BASE_ADDR)
 			    nullptr, // rsx context
 				std::make_shared<block_t>(mem_rsx_base, mem_rsx_size), // video (RSX_FB_BASE_ADDR)
-			    std::make_shared<block_t>(mem_stack_base, mem_stack_size, 0x111), // stack
+			    std::make_shared<block_t>(mem_stack_base, mem_stack_size, 0x131), // stack
 				std::make_shared<block_t>(0xE0000000, 0x20000000), // SPU reserved (RAW_SPU_BASE_ADDR)
-=======
-				std::make_shared<block_t>(0x00010000, 0x1FFF0000, 0x220), // main
-				std::make_shared<block_t>(0x20000000, 0x10000000, 0x201), // user 64k pages
-				nullptr, // user 1m pages
-				nullptr, // rsx context
-				std::make_shared<block_t>(0xC0000000, 0x10000000, 0x220), // video
-				std::make_shared<block_t>(0xD0000000, 0x10000000, 0x131), // stack
-				std::make_shared<block_t>(0xE0000000, 0x20000000), // SPU reserved
->>>>>>> 85880ffd
 			};
 
 			std::memset(g_reservations, 0, sizeof(g_reservations));
