﻿#include <QButtonGroup>
#include <QDialogButtonBox>
#include <QFontMetrics>
#include <QPushButton>
#include <QMessageBox>
#include <QInputDialog>
#include <QDesktopServices>
#include <QColorDialog>
#include <QSpinBox>
#include <QTimer>
#include <QScreen>
#include <QUrl>

#include "gui_settings.h"
#include "display_sleep_control.h"
#include "qt_utils.h"
#include "settings_dialog.h"
#include "ui_settings_dialog.h"
#include "tooltips.h"
#include "input_dialog.h"
#include "emu_settings_type.h"
#include "render_creator.h"
#include "microphone_creator.h"

#include "stdafx.h"
#include "Emu/GameInfo.h"
#include "Emu/System.h"
#include "Emu/system_config.h"
#include "Emu/title.h"
#include "Crypto/unself.h"
#include "Utilities/sysinfo.h"

#include <unordered_set>
#include <thread>

#ifdef WITH_DISCORD_RPC
#include "_discord_utils.h"
#endif

LOG_CHANNEL(cfg_log, "CFG");

inline std::string sstr(const QString& _in) { return _in.toStdString(); }
inline std::string sstr(const QVariant& _in) { return sstr(_in.toString()); }

settings_dialog::settings_dialog(std::shared_ptr<gui_settings> gui_settings, std::shared_ptr<emu_settings> emu_settings, const int& tab_index, QWidget *parent, const GameInfo* game)
	: QDialog(parent)
	, m_tab_index(tab_index)
	, ui(new Ui::settings_dialog)
	, m_gui_settings(gui_settings)
	, m_emu_settings(emu_settings)
{
	ui->setupUi(this);
	ui->buttonBox->button(QDialogButtonBox::StandardButton::Close)->setFocus();
	ui->tab_widget_settings->setUsesScrollButtons(false);
	ui->tab_widget_settings->tabBar()->setObjectName("tab_bar_settings");

	if (!m_gui_settings->GetValue(gui::m_showDebugTab).toBool())
	{
		ui->tab_widget_settings->removeTab(9);
		m_gui_settings->SetValue(gui::m_showDebugTab, false);
	}
	if (game)
	{
		ui->tab_widget_settings->removeTab(8);
		ui->buttonBox->button(QDialogButtonBox::StandardButton::Save)->setText(tr("Save custom configuration", "Settings dialog"));
	}

	// Localized tooltips
	const Tooltips tooltips;

	// Add description labels
	SubscribeDescription(ui->description_cpu);
	SubscribeDescription(ui->description_gpu);
	SubscribeDescription(ui->description_audio);
	SubscribeDescription(ui->description_io);
	SubscribeDescription(ui->description_system);
	SubscribeDescription(ui->description_network);
	SubscribeDescription(ui->description_advanced);
	SubscribeDescription(ui->description_emulator);
	if (!game)
	{
		SubscribeDescription(ui->description_gui);
	}
	SubscribeDescription(ui->description_debug);

	if (game)
	{
		m_emu_settings->LoadSettings(game->serial);
		setWindowTitle(tr("Settings: [%0] %1", "Settings dialog").arg(qstr(game->serial)).arg(qstr(game->name)));
	}
	else
	{
		m_emu_settings->LoadSettings();
		setWindowTitle(tr("Settings", "Settings dialog"));
	}

	// Discord variables
	m_use_discord = m_gui_settings->GetValue(gui::m_richPresence).toBool();
	m_discord_state = m_gui_settings->GetValue(gui::m_discordState).toString();

	// Various connects

	const auto apply_configs = [this, use_discord_old = m_use_discord, discord_state_old = m_discord_state](bool do_exit)
	{
		std::set<std::string> selectedlle;
		for (int i = 0; i < ui->lleList->count(); ++i)
		{
			const auto& item = ui->lleList->item(i);
			if (item->checkState() != Qt::CheckState::Unchecked)
			{
				selectedlle.emplace(sstr(item->text()));
			}
		}
		std::vector<std::string> selected_ls = std::vector<std::string>(selectedlle.begin(), selectedlle.end());
		m_emu_settings->SaveSelectedLibraries(selected_ls);
		m_emu_settings->SaveSettings();

		if (do_exit)
		{
			accept();
		}

		Q_EMIT EmuSettingsApplied();

		// Discord Settings can be saved regardless of WITH_DISCORD_RPC
		m_gui_settings->SetValue(gui::m_richPresence, m_use_discord);
		m_gui_settings->SetValue(gui::m_discordState, m_discord_state);

#ifdef WITH_DISCORD_RPC
		if (m_use_discord != use_discord_old)
		{
			if (m_use_discord)
			{
				discord::initialize();
				discord::update_presence(sstr(m_discord_state));
			}
			else
			{
				discord::shutdown();
			}
		}
		else if (m_discord_state != discord_state_old && Emu.IsStopped())
		{
			discord::update_presence(sstr(m_discord_state), "Idle", false);
		}
#endif
	};

	connect(ui->buttonBox, &QDialogButtonBox::clicked, [apply_configs, this](QAbstractButton* button)
	{
		if (button == ui->buttonBox->button(QDialogButtonBox::Save))
		{
			apply_configs(true);
		}
		else if (button == ui->buttonBox->button(QDialogButtonBox::Apply))
		{
			apply_configs(false);
		}
	});

	connect(ui->buttonBox, &QDialogButtonBox::rejected, this, &QWidget::close);

	connect(ui->tab_widget_settings, &QTabWidget::currentChanged, [this]()
	{
		ui->buttonBox->button(QDialogButtonBox::StandardButton::Close)->setFocus();
	});

	//     _____ _____  _    _   _______    _
	//    / ____|  __ \| |  | | |__   __|  | |
	//   | |    | |__) | |  | |    | | __ _| |__
	//   | |    |  ___/| |  | |    | |/ _` | '_ \
	//   | |____| |    | |__| |    | | (_| | |_) |
	//    \_____|_|     \____/     |_|\__,_|_.__/

	// Checkboxes

	m_emu_settings->EnhanceCheckBox(ui->spuCache, emu_settings_type::SPUCache);
	SubscribeTooltip(ui->spuCache, tooltips.settings.spu_cache);

	m_emu_settings->EnhanceCheckBox(ui->enableScheduler, emu_settings_type::EnableThreadScheduler);
	SubscribeTooltip(ui->enableScheduler, tooltips.settings.enable_thread_scheduler);

	m_emu_settings->EnhanceCheckBox(ui->lowerSPUThrPrio, emu_settings_type::LowerSPUThreadPrio);
	SubscribeTooltip(ui->lowerSPUThrPrio, tooltips.settings.lower_spu_thread_priority);

	m_emu_settings->EnhanceCheckBox(ui->spuLoopDetection, emu_settings_type::SPULoopDetection);
	SubscribeTooltip(ui->spuLoopDetection, tooltips.settings.spu_loop_detection);

	m_emu_settings->EnhanceCheckBox(ui->accurateXFloat, emu_settings_type::AccurateXFloat);
	SubscribeTooltip(ui->accurateXFloat, tooltips.settings.accurate_xfloat);

	// Comboboxes

	m_emu_settings->EnhanceComboBox(ui->spuBlockSize, emu_settings_type::SPUBlockSize);
	SubscribeTooltip(ui->gb_spuBlockSize, tooltips.settings.spu_block_size);

	m_emu_settings->EnhanceComboBox(ui->preferredSPUThreads, emu_settings_type::PreferredSPUThreads, true);
	SubscribeTooltip(ui->gb_spu_threads, tooltips.settings.preferred_spu_threads);
	ui->preferredSPUThreads->setItemText(ui->preferredSPUThreads->findData(0), tr("Auto", "Preferred SPU threads"));

	if (utils::has_rtm())
	{
		m_emu_settings->EnhanceComboBox(ui->enableTSX, emu_settings_type::EnableTSX);
		SubscribeTooltip(ui->gb_tsx, tooltips.settings.enable_tsx);

		static const QString tsx_forced = qstr(fmt::format("%s", tsx_usage::forced));
		static const QString tsx_default = qstr(m_emu_settings->GetSettingDefault(emu_settings_type::EnableTSX));

		// connect the toogled signal so that the stateChanged signal in EnhanceCheckBox can be prevented
		connect(ui->enableTSX, &QComboBox::currentTextChanged, [this](const QString& text)
		{
			if (text == tsx_forced && !utils::has_mpx() && QMessageBox::No == QMessageBox::critical(this, tr("Haswell/Broadwell TSX Warning"), tr(
				R"(
					<p style="white-space: nowrap;">
						RPCS3 has detected you are using TSX functions on a Haswell or Broadwell CPU.<br>
						Intel has deactivated these functions in newer Microcode revisions, since they can lead to unpredicted behaviour.<br>
						That means using TSX may break games or even <font color="red"><b>damage</b></font> your data.<br>
						We recommend to disable this feature and update your computer BIOS.<br><br>
						Do you wish to use TSX anyway?
					</p>
				)"
			), QMessageBox::Yes, QMessageBox::No))
			{
				// Reset if the messagebox was answered with no. This prevents the currentIndexChanged signal in EnhanceComboBox
				ui->enableTSX->setCurrentText(tsx_default);
			}
		});
	}
	else
	{
		ui->enableTSX->setEnabled(false);
		ui->enableTSX->addItem(tr("Not supported", "Enable TSX"));
		SubscribeTooltip(ui->enableTSX, tr("Unfortunately your CPU model does not support this instruction set.", "Enable TSX"));

		m_emu_settings->SetSetting(emu_settings_type::EnableTSX, fmt::format("%s", tsx_usage::disabled));
	}

	// PPU tool tips
	SubscribeTooltip(ui->ppu_precise, tooltips.settings.ppu_precise);
	SubscribeTooltip(ui->ppu_fast,    tooltips.settings.ppu_fast);
	SubscribeTooltip(ui->ppu_llvm,    tooltips.settings.ppu_llvm);

	QButtonGroup *ppu_bg = new QButtonGroup(this);
	ppu_bg->addButton(ui->ppu_precise, static_cast<int>(ppu_decoder_type::precise));
	ppu_bg->addButton(ui->ppu_fast,    static_cast<int>(ppu_decoder_type::fast));
	ppu_bg->addButton(ui->ppu_llvm,    static_cast<int>(ppu_decoder_type::llvm));

	m_emu_settings->EnhanceRadioButton(ppu_bg, emu_settings_type::PPUDecoder);

	// SPU tool tips
	SubscribeTooltip(ui->spu_precise, tooltips.settings.spu_precise);
	SubscribeTooltip(ui->spu_fast,    tooltips.settings.spu_fast);
	SubscribeTooltip(ui->spu_asmjit,  tooltips.settings.spu_asmjit);
	SubscribeTooltip(ui->spu_llvm,    tooltips.settings.spu_llvm);

	QButtonGroup *spu_bg = new QButtonGroup(this);
	spu_bg->addButton(ui->spu_precise, static_cast<int>(spu_decoder_type::precise));
	spu_bg->addButton(ui->spu_fast,    static_cast<int>(spu_decoder_type::fast));
	spu_bg->addButton(ui->spu_asmjit,  static_cast<int>(spu_decoder_type::asmjit));
	spu_bg->addButton(ui->spu_llvm,    static_cast<int>(spu_decoder_type::llvm));

	m_emu_settings->EnhanceRadioButton(spu_bg, emu_settings_type::SPUDecoder);

	connect(ui->spu_llvm, &QAbstractButton::toggled, [this](bool checked)
	{
		ui->accurateXFloat->setEnabled(checked);
	});

	connect(ui->spu_fast, &QAbstractButton::toggled, [this](bool checked)
	{
		ui->accurateXFloat->setEnabled(checked);
	});

	ui->accurateXFloat->setEnabled(ui->spu_llvm->isChecked() || ui->spu_fast->isChecked());

#ifndef LLVM_AVAILABLE
	ui->ppu_llvm->setEnabled(false);
	ui->spu_llvm->setEnabled(false);
#endif

	//     _____ _____  _    _   _______    _
	//    / ____|  __ \| |  | | |__   __|  | |
	//   | |  __| |__) | |  | |    | | __ _| |__
	//   | | |_ |  ___/| |  | |    | |/ _` | '_ \
	//   | |__| | |    | |__| |    | | (_| | |_) |
	//    \_____|_|     \____/     |_|\__,_|_.__/

	render_creator* r_creator = m_emu_settings->m_render_creator;

	if (!r_creator)
	{
		cfg_log.error("settings_dialog::settings_dialog render_creator is null");
		return;
	}

	r_creator->update_names(
	{
		m_emu_settings->GetLocalizedSetting("Vulkan", emu_settings_type::Renderer, static_cast<int>(video_renderer::vulkan)),
		m_emu_settings->GetLocalizedSetting("OpenGl", emu_settings_type::Renderer, static_cast<int>(video_renderer::opengl)),
		m_emu_settings->GetLocalizedSetting("Null", emu_settings_type::Renderer, static_cast<int>(video_renderer::null))
	});

	// Comboboxes
	m_emu_settings->EnhanceComboBox(ui->renderBox, emu_settings_type::Renderer);
	SubscribeTooltip(ui->gb_renderer, tooltips.settings.renderer);
	SubscribeTooltip(ui->gb_graphicsAdapter, tooltips.settings.graphics_adapter);

	m_emu_settings->EnhanceComboBox(ui->resBox, emu_settings_type::Resolution);
	SubscribeTooltip(ui->gb_default_resolution, tooltips.settings.resolution);
	// remove unsupported resolutions from the dropdown
	const int saved_index = ui->resBox->currentIndex();
	bool saved_index_removed = false;
	if (game && game->resolution > 0)
	{
		const std::map<u32, std::string> resolutions
		{
			{ 1 << 0, fmt::format("%s", video_resolution::_480) },
			{ 1 << 1, fmt::format("%s", video_resolution::_576) },
			{ 1 << 2, fmt::format("%s", video_resolution::_720) },
			{ 1 << 3, fmt::format("%s", video_resolution::_1080) },
			// { 1 << 4, fmt::format("%s", video_resolution::_480p_16:9) },
			// { 1 << 5, fmt::format("%s", video_resolution::_576p_16:9) },
		};

		for (int i = ui->resBox->count() - 1; i >= 0; i--)
		{
			bool has_resolution = false;
			for (const auto& res : resolutions)
			{
				if ((game->resolution & res.first) && res.second == sstr(ui->resBox->itemText(i)))
				{
					has_resolution = true;
					break;
				}
			}
			if (!has_resolution)
			{
				ui->resBox->removeItem(i);
				if (i == saved_index)
				{
					saved_index_removed = true;
				}
			}
		}
	}
	const int res_index = ui->resBox->findData("1280x720");
	if (res_index >= 0)
	{
		// Rename the default resolution for users
		ui->resBox->setItemText(res_index, tr("1280x720 (Recommended)", "Resolution"));

		// Set the current selection to the default if the original setting wasn't valid
		if (saved_index_removed)
		{
			ui->resBox->setCurrentIndex(res_index);
		}
	}

	m_emu_settings->EnhanceComboBox(ui->aspectBox, emu_settings_type::AspectRatio);
	SubscribeTooltip(ui->gb_aspectRatio, tooltips.settings.aspect_ratio);

	m_emu_settings->EnhanceComboBox(ui->frameLimitBox, emu_settings_type::FrameLimit);
	SubscribeTooltip(ui->gb_frameLimit, tooltips.settings.frame_limit);

	m_emu_settings->EnhanceComboBox(ui->antiAliasing, emu_settings_type::MSAA);
	SubscribeTooltip(ui->gb_antiAliasing, tooltips.settings.anti_aliasing);

	m_emu_settings->EnhanceComboBox(ui->anisotropicFilterOverride, emu_settings_type::AnisotropicFilterOverride, true);
	SubscribeTooltip(ui->gb_anisotropicFilter, tooltips.settings.anisotropic_filter);
	// only allow values 0,2,4,8,16
	for (int i = ui->anisotropicFilterOverride->count() - 1; i >= 0; i--)
	{
		switch (int val = ui->anisotropicFilterOverride->itemData(i).toInt())
		{
		case 0:
			ui->anisotropicFilterOverride->setItemText(i, tr("Auto", "Anisotropic filter override"));
			break;
		case 2:
		case 4:
		case 8:
		case 16:
			ui->anisotropicFilterOverride->setItemText(i, tr("%1x", "Anisotropic filter override").arg(val));
			break;
		default:
			ui->anisotropicFilterOverride->removeItem(i);
			break;
		}
	}

	// Checkboxes: main options
	m_emu_settings->EnhanceCheckBox(ui->dumpColor, emu_settings_type::WriteColorBuffers);
	SubscribeTooltip(ui->dumpColor, tooltips.settings.dump_color);

	m_emu_settings->EnhanceCheckBox(ui->vsync, emu_settings_type::VSync);
	SubscribeTooltip(ui->vsync, tooltips.settings.vsync);

	m_emu_settings->EnhanceCheckBox(ui->stretchToDisplayArea, emu_settings_type::StretchToDisplayArea);
	SubscribeTooltip(ui->stretchToDisplayArea, tooltips.settings.stretch_to_display_area);

	m_emu_settings->EnhanceCheckBox(ui->disableVertexCache, emu_settings_type::DisableVertexCache);
	SubscribeTooltip(ui->disableVertexCache, tooltips.settings.disable_vertex_cache);

	m_emu_settings->EnhanceCheckBox(ui->multithreadedRSX, emu_settings_type::MultithreadedRSX);
	SubscribeTooltip(ui->multithreadedRSX, tooltips.settings.multithreaded_rsx);
	connect(ui->multithreadedRSX, &QCheckBox::clicked, [this](bool checked)
	{
		ui->disableVertexCache->setEnabled(!checked);
	});
	ui->disableVertexCache->setEnabled(!ui->multithreadedRSX->isChecked());

	m_emu_settings->EnhanceCheckBox(ui->strictModeRendering, emu_settings_type::StrictRenderingMode);
	SubscribeTooltip(ui->strictModeRendering, tooltips.settings.strict_rendering_mode);
	const auto onStrictRenderingMode = [this](bool checked)
	{
		ui->gb_resolutionScale->setEnabled(!checked);
		ui->gb_minimumScalableDimension->setEnabled(!checked);
		ui->gb_anisotropicFilter->setEnabled(!checked);
	};
	connect(ui->strictModeRendering, &QCheckBox::clicked, this, onStrictRenderingMode);

	// Radio buttons
	
	SubscribeTooltip(ui->rb_legacy_recompiler, tooltips.settings.legacy_shader_recompiler);
	SubscribeTooltip(ui->rb_async_recompiler, tooltips.settings.async_shader_recompiler);
	SubscribeTooltip(ui->rb_async_with_shader_interpreter, tooltips.settings.async_with_shader_interpreter);
	SubscribeTooltip(ui->rb_shader_interpreter_only, tooltips.settings.shader_interpreter_only);

	QButtonGroup *shader_mode_bg = new QButtonGroup(this);
	shader_mode_bg->addButton(ui->rb_legacy_recompiler, static_cast<int>(shader_mode::recompiler));
	shader_mode_bg->addButton(ui->rb_async_recompiler, static_cast<int>(shader_mode::async_recompiler));
	shader_mode_bg->addButton(ui->rb_async_with_shader_interpreter, static_cast<int>(shader_mode::async_with_interpreter));
	shader_mode_bg->addButton(ui->rb_shader_interpreter_only, static_cast<int>(shader_mode::interpreter_only));

	m_emu_settings->EnhanceRadioButton(shader_mode_bg, emu_settings_type::ShaderMode);

	// Sliders

	m_emu_settings->EnhanceSlider(ui->resolutionScale, emu_settings_type::ResolutionScale);
	SubscribeTooltip(ui->gb_resolutionScale, tooltips.settings.resolution_scale);
	// rename label texts to fit current state of Resolution Scale
	const int resolution_scale_def = stoi(m_emu_settings->GetSettingDefault(emu_settings_type::ResolutionScale));
	auto scaled_resolution = [resolution_scale_def](int percentage)
	{
		if (percentage == resolution_scale_def)
		{
			return tr("100% (Default)", "Resolution scale");
		}
		return tr("%1% (%2x%3)", "Resolution scale").arg(percentage).arg(1280 * percentage / 100).arg(720 * percentage / 100);
	};
	ui->resolutionScale->setPageStep(50);
	ui->resolutionScaleMin->setText(QString::number(ui->resolutionScale->minimum()));
	ui->resolutionScaleMin->setFixedWidth(gui::utils::get_label_width(QStringLiteral("00")));
	ui->resolutionScaleMax->setText(QString::number(ui->resolutionScale->maximum()));
	ui->resolutionScaleMax->setFixedWidth(gui::utils::get_label_width(QStringLiteral("0000")));
	ui->resolutionScaleVal->setText(scaled_resolution(ui->resolutionScale->value()));
	connect(ui->resolutionScale, &QSlider::valueChanged, [scaled_resolution, this](int value)
	{
		ui->resolutionScaleVal->setText(scaled_resolution(value));
	});
	connect(ui->resolutionScaleReset, &QAbstractButton::clicked, [resolution_scale_def, this]()
	{
		ui->resolutionScale->setValue(resolution_scale_def);
	});
	SnapSlider(ui->resolutionScale, 25);

	m_emu_settings->EnhanceSlider(ui->minimumScalableDimension, emu_settings_type::MinimumScalableDimension);
	SubscribeTooltip(ui->gb_minimumScalableDimension, tooltips.settings.minimum_scalable_dimension);
	// rename label texts to fit current state of Minimum Scalable Dimension
	const int minimum_scalable_dimension_def = stoi(m_emu_settings->GetSettingDefault(emu_settings_type::MinimumScalableDimension));
	auto min_scalable_dimension = [minimum_scalable_dimension_def](int dim)
	{
		if (dim == minimum_scalable_dimension_def)
		{
			return tr("%1x%1 (Default)", "Minimum scalable dimension").arg(dim);
		}
		return tr("%1x%1", "Minimum scalable dimension").arg(dim);
	};
	ui->minimumScalableDimension->setPageStep(64);
	ui->minimumScalableDimensionMin->setText(QString::number(ui->minimumScalableDimension->minimum()));
	ui->minimumScalableDimensionMin->setFixedWidth(gui::utils::get_label_width(QStringLiteral("00")));
	ui->minimumScalableDimensionMax->setText(QString::number(ui->minimumScalableDimension->maximum()));
	ui->minimumScalableDimensionMax->setFixedWidth(gui::utils::get_label_width(QStringLiteral("0000")));
	ui->minimumScalableDimensionVal->setText(min_scalable_dimension(ui->minimumScalableDimension->value()));
	connect(ui->minimumScalableDimension, &QSlider::valueChanged, [min_scalable_dimension, this](int value)
	{
		ui->minimumScalableDimensionVal->setText(min_scalable_dimension(value));
	});
	connect(ui->minimumScalableDimensionReset, &QAbstractButton::clicked, [minimum_scalable_dimension_def, this]()
	{
		ui->minimumScalableDimension->setValue(minimum_scalable_dimension_def);
	});

	// Remove renderers from the renderer Combobox if not supported
	for (const auto& renderer : r_creator->renderers)
	{
		if (renderer->supported)
		{
			if (renderer->has_adapters)
			{
				renderer->old_adapter = qstr(m_emu_settings->GetSetting(renderer->type));
			}
			continue;
		}

		for (int i = 0; i < ui->renderBox->count(); i++)
		{
			if (ui->renderBox->itemText(i) == renderer->name)
			{
				ui->renderBox->removeItem(i);
				break;
			}
		}
	}

	m_old_renderer = ui->renderBox->currentText();

	auto set_renderer = [r_creator, this](QString text)
	{
		if (text.isEmpty())
		{
			return;
		}

		auto switchTo = [r_creator, text, this](render_creator::render_info renderer)
		{
			// Reset other adapters to old config
			for (const auto& render : r_creator->renderers)
			{
				if (renderer.name != render->name && render->has_adapters && render->supported)
				{
					m_emu_settings->SetSetting(render->type, sstr(render->old_adapter));
				}
			}

			// Enable/disable MSAA depending on renderer
			ui->antiAliasing->setEnabled(renderer.has_msaa);
			ui->antiAliasing->blockSignals(true);
			ui->antiAliasing->setCurrentText(renderer.has_msaa ? qstr(m_emu_settings->GetSetting(emu_settings_type::MSAA)) : tr("Disabled", "MSAA"));
			ui->antiAliasing->blockSignals(false);

			// Fill combobox with placeholder if no adapters needed
			if (!renderer.has_adapters)
			{
				ui->graphicsAdapterBox->clear();
				ui->graphicsAdapterBox->addItem(tr("Not needed for %1 renderer", "Graphics adapter").arg(text));
				return;
			}
			// Fill combobox
			ui->graphicsAdapterBox->clear();
			for (const auto& adapter : renderer.adapters)
			{
				ui->graphicsAdapterBox->addItem(adapter);
			}
			// Reset Adapter to old config
			int idx = ui->graphicsAdapterBox->findText(renderer.old_adapter);
			if (idx < 0)
			{
				idx = 0;
				if (renderer.old_adapter.isEmpty())
				{
					rsx_log.warning("%s adapter config empty: setting to default!", sstr(renderer.name));
				}
				else
				{
					rsx_log.warning("Last used %s adapter not found: setting to default!", sstr(renderer.name));
				}
			}
			ui->graphicsAdapterBox->setCurrentIndex(idx);
			m_emu_settings->SetSetting(renderer.type, sstr(ui->graphicsAdapterBox->currentText()));
		};

		for (const auto& renderer : r_creator->renderers)
		{
			if (renderer->name == text)
			{
				switchTo(*renderer);
				ui->graphicsAdapterBox->setEnabled(renderer->has_adapters);
			}
		}
	};

	auto set_adapter = [r_creator, this](QString text)
	{
		if (text.isEmpty())
		{
			return;
		}

		// don't set adapter if signal was created by switching render
		const QString new_renderer = ui->renderBox->currentText();
		if (m_old_renderer != new_renderer)
		{
			m_old_renderer = new_renderer;
			return;
		}
		for (const auto& render : r_creator->renderers)
		{
			if (render->name == new_renderer && render->has_adapters && render->adapters.contains(text))
			{
				m_emu_settings->SetSetting(render->type, sstr(text));
				break;
			}
		}
	};

	// Init
	set_renderer(ui->renderBox->currentText());
	set_adapter(ui->graphicsAdapterBox->currentText());

	// Events
	connect(ui->graphicsAdapterBox, &QComboBox::currentTextChanged, set_adapter);
	connect(ui->renderBox, &QComboBox::currentTextChanged, set_renderer);

	auto fix_gl_legacy = [=, this](const QString& text)
	{
		ui->glLegacyBuffers->setEnabled(text == r_creator->OpenGL.name);
	};

	// Handle connects to disable specific checkboxes that depend on GUI state.
	onStrictRenderingMode(ui->strictModeRendering->isChecked());
	fix_gl_legacy(ui->renderBox->currentText()); // Init
	connect(ui->renderBox, &QComboBox::currentTextChanged, fix_gl_legacy);

	//                      _ _         _______    _
	//       /\            | (_)       |__   __|  | |
	//      /  \  _   _  __| |_  ___      | | __ _| |__
	//     / /\ \| | | |/ _` | |/ _ \     | |/ _` | '_ \
	//    / ____ \ |_| | (_| | | (_) |    | | (_| | |_) |
	//   /_/    \_\__,_|\__,_|_|\___/     |_|\__,_|_.__/

	auto enable_time_stretching_options = [this](bool enabled)
	{
		ui->timeStretchingThresholdLabel->setEnabled(enabled);
		ui->timeStretchingThreshold->setEnabled(enabled);
	};

	auto enable_buffering_options = [this, enable_time_stretching_options](bool enabled)
	{
		ui->audioBufferDuration->setEnabled(enabled);
		ui->audioBufferDurationLabel->setEnabled(enabled);
		ui->enableTimeStretching->setEnabled(enabled);
		enable_time_stretching_options(enabled && ui->enableTimeStretching->isChecked());
	};

	auto enable_buffering = [this, enable_buffering_options](int index)
	{
		const QVariantList var_list = ui->audioOutBox->itemData(index).toList();
		ASSERT(var_list.size() == 2 && var_list[0].canConvert<QString>());
		const QString text = var_list[0].toString();
		const bool enabled = text == "XAudio2" || text == "OpenAL" || text == "FAudio";
		ui->enableBuffering->setEnabled(enabled);
		enable_buffering_options(enabled && ui->enableBuffering->isChecked());
	};

	const QString mic_none = m_emu_settings->m_microphone_creator.get_none();

	auto change_microphone_type = [mic_none, this](int index)
	{
		if (index < 0)
		{
			return;
		}

		const QVariantList var_list = ui->microphoneBox->itemData(index).toList();
		ASSERT(var_list.size() == 2 && var_list[1].canConvert<int>());
		const int handler_id = var_list[1].toInt();
		int max = 0;

		switch (static_cast<microphone_handler>(handler_id))
		{
		case microphone_handler::standard:
			max = 4;
			break;
		case microphone_handler::singstar:
			max = 2;
			break;
		case microphone_handler::real_singstar:
		case microphone_handler::rocksmith:
			max = 1;
			break;
		case microphone_handler::null:
		default:
			break;
		}

		ui->microphone1Box->setEnabled(max > 0);
		ui->microphone2Box->setEnabled(max > 1 && ui->microphone1Box->currentText() != mic_none);
		ui->microphone3Box->setEnabled(max > 2 && ui->microphone2Box->currentText() != mic_none);
		ui->microphone4Box->setEnabled(ui->microphone3Box->isEnabled() && ui->microphone3Box->currentText() != mic_none);
	};

	auto propagate_used_devices = [mic_none, change_microphone_type, this]()
	{
		for (u32 index = 0; index < 4; index++)
		{
			const QString cur_item = m_mics_combo[index]->currentText();
			QStringList cur_list = m_emu_settings->m_microphone_creator.get_microphone_list();
			for (u32 subindex = 0; subindex < 4; subindex++)
			{
				if (subindex != index && m_mics_combo[subindex]->currentText() != mic_none)
					cur_list.removeOne(m_mics_combo[subindex]->currentText());
			}
			m_mics_combo[index]->blockSignals(true);
			m_mics_combo[index]->clear();
			m_mics_combo[index]->addItems(cur_list);
			m_mics_combo[index]->setCurrentText(cur_item);
			m_mics_combo[index]->blockSignals(false);
		}
		change_microphone_type(ui->microphoneBox->currentIndex());
	};

	auto change_microphone_device = [mic_none, propagate_used_devices, this](u32 next_index, QString text)
	{
		m_emu_settings->SetSetting(emu_settings_type::MicrophoneDevices, m_emu_settings->m_microphone_creator.set_device(next_index, text));
		if (next_index < 4 && text == mic_none)
			m_mics_combo[next_index]->setCurrentText(mic_none);
		propagate_used_devices();
	};

	// Comboboxes

	m_emu_settings->EnhanceComboBox(ui->audioOutBox, emu_settings_type::AudioRenderer);
#ifdef WIN32
	SubscribeTooltip(ui->gb_audio_out, tooltips.settings.audio_out);
#else
	SubscribeTooltip(ui->gb_audio_out, tooltips.settings.audio_out_linux);
#endif
	connect(ui->audioOutBox, QOverload<int>::of(&QComboBox::currentIndexChanged), enable_buffering);

	m_emu_settings->EnhanceComboBox(ui->combo_audio_downmix, emu_settings_type::AudioChannels);
	SubscribeTooltip(ui->gb_audio_downmix, tooltips.settings.downmix);
	// TODO: enable this setting once cellAudioOutConfigure can change downmix on the fly
	ui->combo_audio_downmix->removeItem(static_cast<int>(audio_downmix::use_application_settings));

	// Microphone Comboboxes
	m_mics_combo[0] = ui->microphone1Box;
	m_mics_combo[1] = ui->microphone2Box;
	m_mics_combo[2] = ui->microphone3Box;
	m_mics_combo[3] = ui->microphone4Box;
	connect(m_mics_combo[0], &QComboBox::currentTextChanged, [=, this](const QString& text) { change_microphone_device(1, text); });
	connect(m_mics_combo[1], &QComboBox::currentTextChanged, [=, this](const QString& text) { change_microphone_device(2, text); });
	connect(m_mics_combo[2], &QComboBox::currentTextChanged, [=, this](const QString& text) { change_microphone_device(3, text); });
	connect(m_mics_combo[3], &QComboBox::currentTextChanged, [=, this](const QString& text) { change_microphone_device(4, text); });
	m_emu_settings->m_microphone_creator.refresh_list();
	propagate_used_devices(); // Fills comboboxes list

	m_emu_settings->m_microphone_creator.parse_devices(m_emu_settings->GetSetting(emu_settings_type::MicrophoneDevices));

	const auto mic_sel_list = m_emu_settings->m_microphone_creator.get_selection_list();

	for (s32 index = 3; index >= 0; index--)
	{
		const auto mic = mic_sel_list[index];
		const auto qmic = qstr(mic);

		if (mic.empty() || m_mics_combo[index]->findText(qmic) == -1)
		{
			m_mics_combo[index]->setCurrentText(mic_none);
			change_microphone_device(index+1, mic_none); // Ensures the value is set in config
		}
		else
		{
			m_mics_combo[index]->setCurrentText(qmic);
		}
	}

	m_emu_settings->EnhanceComboBox(ui->microphoneBox, emu_settings_type::MicrophoneType);
	SubscribeTooltip(ui->microphoneBox, tooltips.settings.microphone);
	connect(ui->microphoneBox, QOverload<int>::of(&QComboBox::currentIndexChanged), change_microphone_type);
	propagate_used_devices(); // Enables/Disables comboboxes and checks values from config for sanity

	// Checkboxes

	m_emu_settings->EnhanceCheckBox(ui->audioDump, emu_settings_type::DumpToFile);
	SubscribeTooltip(ui->audioDump, tooltips.settings.audio_dump);

	m_emu_settings->EnhanceCheckBox(ui->convert, emu_settings_type::ConvertTo16Bit);
	SubscribeTooltip(ui->convert, tooltips.settings.convert);

	m_emu_settings->EnhanceCheckBox(ui->enableBuffering, emu_settings_type::EnableBuffering);
	SubscribeTooltip(ui->enableBuffering, tooltips.settings.enable_buffering);
	connect(ui->enableBuffering, &QCheckBox::clicked, enable_buffering_options);

	m_emu_settings->EnhanceCheckBox(ui->enableTimeStretching, emu_settings_type::EnableTimeStretching);
	SubscribeTooltip(ui->enableTimeStretching, tooltips.settings.enable_time_stretching);
	connect(ui->enableTimeStretching, &QCheckBox::clicked, enable_time_stretching_options);

	enable_buffering(ui->audioOutBox->currentIndex());

	// Sliders

	EnhanceSlider(emu_settings_type::MasterVolume, ui->masterVolume, ui->masterVolumeLabel, tr("Master: %0 %", "Master volume"));
	SubscribeTooltip(ui->master_volume, tooltips.settings.master_volume);

	EnhanceSlider(emu_settings_type::AudioBufferDuration, ui->audioBufferDuration, ui->audioBufferDurationLabel, tr("Audio Buffer Duration: %0 ms", "Audio buffer duration"));
	SubscribeTooltip(ui->audio_buffer_duration, tooltips.settings.audio_buffer_duration);

	EnhanceSlider(emu_settings_type::TimeStretchingThreshold, ui->timeStretchingThreshold, ui->timeStretchingThresholdLabel, tr("Time Stretching Threshold: %0 %", "Time stretching threshold"));
	SubscribeTooltip(ui->time_stretching_threshold, tooltips.settings.time_stretching_threshold);

	//    _____       __   ____    _______    _
	//   |_   _|     / /  / __ \  |__   __|  | |
	//     | |      / /  | |  | |    | | __ _| |__
	//     | |     / /   | |  | |    | |/ _` | '_ \
	//    _| |_   / /    | |__| |    | | (_| | |_) |
	//   |_____| /_/      \____/     |_|\__,_|_.__/

	// Comboboxes

	m_emu_settings->EnhanceComboBox(ui->keyboardHandlerBox, emu_settings_type::KeyboardHandler);
	SubscribeTooltip(ui->gb_keyboard_handler, tooltips.settings.keyboard_handler);

	m_emu_settings->EnhanceComboBox(ui->mouseHandlerBox, emu_settings_type::MouseHandler);
	SubscribeTooltip(ui->gb_mouse_handler, tooltips.settings.mouse_handler);

	m_emu_settings->EnhanceComboBox(ui->cameraTypeBox, emu_settings_type::CameraType);
	SubscribeTooltip(ui->gb_camera_type, tooltips.settings.camera_type);

	m_emu_settings->EnhanceComboBox(ui->cameraBox, emu_settings_type::Camera);
	SubscribeTooltip(ui->gb_camera_setting, tooltips.settings.camera);

	m_emu_settings->EnhanceComboBox(ui->moveBox, emu_settings_type::Move);
	SubscribeTooltip(ui->gb_move_handler, tooltips.settings.move);

	//     _____           _                   _______    _
	//    / ____|         | |                 |__   __|  | |
	//   | (___  _   _ ___| |_ ___ _ __ ___      | | __ _| |__
	//    \___ \| | | / __| __/ _ \ '_ ` _ \     | |/ _` | '_ \
	//    ____) | |_| \__ \ ||  __/ | | | | |    | | (_| | |_) |
	//   |_____/ \__, |___/\__\___|_| |_| |_|    |_|\__,_|_.__/
	//            __/ |
	//           |___/

	// Comboboxes

	m_emu_settings->EnhanceComboBox(ui->sysLangBox, emu_settings_type::Language, false, false, 0, true);
	SubscribeTooltip(ui->gb_sysLang, tooltips.settings.system_language);

	m_emu_settings->EnhanceComboBox(ui->keyboardType, emu_settings_type::KeyboardType, false, false, 0, true);
	SubscribeTooltip(ui->gb_keyboardType, tooltips.settings.keyboard_type);

	// Checkboxes

	m_emu_settings->EnhanceCheckBox(ui->enableHostRoot, emu_settings_type::EnableHostRoot);
	SubscribeTooltip(ui->enableHostRoot, tooltips.settings.enable_host_root);

	m_emu_settings->EnhanceCheckBox(ui->enableCacheClearing, emu_settings_type::LimitCacheSize);
	SubscribeTooltip(ui->gb_DiskCacheClearing, tooltips.settings.limit_cache_size);
	connect(ui->enableCacheClearing, &QCheckBox::stateChanged, ui->maximumCacheSize, &QSlider::setEnabled);

	// Sliders

	EnhanceSlider(emu_settings_type::MaximumCacheSize, ui->maximumCacheSize, ui->maximumCacheSizeLabel, tr("Maximum size: %0 MB", "Maximum cache size"));
	ui->maximumCacheSize->setEnabled(ui->enableCacheClearing->isChecked());

	// Radio Buttons

	// creating this in ui file keeps scrambling the order...
	QButtonGroup *enter_button_assignment_bg = new QButtonGroup(this);
	enter_button_assignment_bg->addButton(ui->enterButtonAssignCircle, 0);
	enter_button_assignment_bg->addButton(ui->enterButtonAssignCross, 1);

	m_emu_settings->EnhanceRadioButton(enter_button_assignment_bg, emu_settings_type::EnterButtonAssignment);
	SubscribeTooltip(ui->gb_enterButtonAssignment, tooltips.settings.enter_button_assignment);

	//    _   _      _                      _      _______    _
	//   | \ | |    | |                    | |    |__   __|  | |
	//   |  \| | ___| |___      _____  _ __| | __    | | __ _| |__
	//   | . ` |/ _ \ __\ \ /\ / / _ \| '__| |/ /    | |/ _` | '_ \
	//   | |\  |  __/ |_ \ V  V / (_) | |  |   <     | | (_| | |_) |
	//   |_| \_|\___|\__| \_/\_/ \___/|_|  |_|\_\    |_|\__,_|_.__/

	// Edits

	m_emu_settings->EnhanceLineEdit(ui->edit_dns, emu_settings_type::DNSAddress);
	SubscribeTooltip(ui->gb_edit_dns, tooltips.settings.dns);

	m_emu_settings->EnhanceLineEdit(ui->edit_swaps, emu_settings_type::IpSwapList);
	SubscribeTooltip(ui->gb_edit_swaps, tooltips.settings.dns_swap);

	// Comboboxes

	m_emu_settings->EnhanceComboBox(ui->netStatusBox, emu_settings_type::InternetStatus);
	SubscribeTooltip(ui->gb_netStatusBox, tooltips.settings.net_status);

	connect(ui->netStatusBox, QOverload<int>::of(&QComboBox::currentIndexChanged), [this](int index)
	{
		ui->edit_dns->setEnabled(index > 0);
	});
	ui->edit_dns->setEnabled(ui->netStatusBox->currentIndex() > 0);

	m_emu_settings->EnhanceComboBox(ui->psnStatusBox, emu_settings_type::PSNStatus);
	SubscribeTooltip(ui->gb_psnStatusBox, tooltips.settings.psn_status);

	//                _                               _   _______    _
	//       /\      | |                             | | |__   __|  | |
	//      /  \   __| |_   ____ _ _ __   ___ ___  __| |    | | __ _| |__
	//     / /\ \ / _` \ \ / / _` | '_ \ / __/ _ \/ _` |    | |/ _` | '_ \
	//    / ____ \ (_| |\ V / (_| | | | | (_|  __/ (_| |    | | (_| | |_) |
	//   /_/    \_\__,_| \_/ \__,_|_| |_|\___\___|\__,_|    |_|\__,_|_.__/


	// Checkboxes

	m_emu_settings->EnhanceCheckBox(ui->debugConsoleMode, emu_settings_type::DebugConsoleMode);
	SubscribeTooltip(ui->debugConsoleMode, tooltips.settings.debug_console_mode);

	m_emu_settings->EnhanceCheckBox(ui->accurateLLVMdfma, emu_settings_type::AccurateLLVMdfma);
	SubscribeTooltip(ui->accurateLLVMdfma, tooltips.settings.accurate_llvm_dfma);
	ui->accurateLLVMdfma->setDisabled(utils::has_fma3() || utils::has_fma4());

	m_emu_settings->EnhanceCheckBox(ui->AccurateVectorNaN, emu_settings_type::AccurateVectorNaN);
	SubscribeTooltip(ui->AccurateVectorNaN, tooltips.settings.accurate_vector_nan);

	m_emu_settings->EnhanceCheckBox(ui->silenceAllLogs, emu_settings_type::SilenceAllLogs);
	SubscribeTooltip(ui->silenceAllLogs, tooltips.settings.silence_all_logs);

	m_emu_settings->EnhanceCheckBox(ui->readColor, emu_settings_type::ReadColorBuffers);
	SubscribeTooltip(ui->readColor, tooltips.settings.read_color);

	m_emu_settings->EnhanceCheckBox(ui->readDepth, emu_settings_type::ReadDepthBuffer);
	SubscribeTooltip(ui->readDepth, tooltips.settings.read_depth);

	m_emu_settings->EnhanceCheckBox(ui->dumpDepth, emu_settings_type::WriteDepthBuffer);
	SubscribeTooltip(ui->dumpDepth, tooltips.settings.dump_depth);

	m_emu_settings->EnhanceCheckBox(ui->disableOnDiskShaderCache, emu_settings_type::DisableOnDiskShaderCache);
	SubscribeTooltip(ui->disableOnDiskShaderCache, tooltips.settings.disable_on_disk_shader_cache);

	m_emu_settings->EnhanceCheckBox(ui->relaxedZCULL, emu_settings_type::RelaxedZCULL);
	SubscribeTooltip(ui->relaxedZCULL, tooltips.settings.relaxed_zcull);

	// Comboboxes

	m_emu_settings->EnhanceComboBox(ui->maxSPURSThreads, emu_settings_type::MaxSPURSThreads, true);
	ui->maxSPURSThreads->setItemText(ui->maxSPURSThreads->findData(6), tr("Unlimited (Default)", "Max SPURS threads"));
	SubscribeTooltip(ui->gb_max_spurs_threads, tooltips.settings.max_spurs_threads);

	m_emu_settings->EnhanceComboBox(ui->sleepTimersAccuracy, emu_settings_type::SleepTimersAccuracy);
	SubscribeTooltip(ui->gb_sleep_timers_accuracy, tooltips.settings.sleep_timers_accuracy);

	// Sliders

	EnhanceSlider(emu_settings_type::DriverWakeUpDelay, ui->wakeupDelay, ui->wakeupText, tr(reinterpret_cast<const char*>(u8"%0 µs"), "Driver wake up delay"));
	SnapSlider(ui->wakeupDelay, 200);
	ui->wakeupDelay->setMaximum(7000); // Very large values must be entered with config.yml changes
	ui->wakeupDelay->setPageStep(200);
	const int wakeup_def = stoi(m_emu_settings->GetSettingDefault(emu_settings_type::DriverWakeUpDelay));
	connect(ui->wakeupReset, &QAbstractButton::clicked, [wakeup_def, this]()
	{
		ui->wakeupDelay->setValue(wakeup_def);
	});

	EnhanceSlider(emu_settings_type::VBlankRate, ui->vblank, ui->vblankText, tr("%0 Hz", "VBlank rate"));
	SnapSlider(ui->vblank, 30);
	ui->vblank->setPageStep(60);
	const int vblank_def = stoi(m_emu_settings->GetSettingDefault(emu_settings_type::VBlankRate));
	connect(ui->vblankReset, &QAbstractButton::clicked, [vblank_def, this]()
	{
		ui->vblank->setValue(vblank_def);
	});

	EnhanceSlider(emu_settings_type::ClocksScale, ui->clockScale, ui->clockScaleText, tr("%0 %", "Clocks scale"));
	SnapSlider(ui->clockScale, 10);
	ui->clockScale->setPageStep(50);
	const int clocks_scale_def = stoi(m_emu_settings->GetSettingDefault(emu_settings_type::ClocksScale));
	connect(ui->clockScaleReset, &QAbstractButton::clicked, [=, this]()
	{
		ui->clockScale->setValue(clocks_scale_def);
	});

	if (!game) // Prevent users from doing dumb things
	{
		ui->vblank->setDisabled(true);
		ui->vblankReset->setDisabled(true);
		SubscribeTooltip(ui->gb_vblank, tooltips.settings.disabled_from_global);
		ui->clockScale->setDisabled(true);
		ui->clockScaleReset->setDisabled(true);
		SubscribeTooltip(ui->gb_clockScale, tooltips.settings.disabled_from_global);
		ui->wakeupDelay->setDisabled(true);
		ui->wakeupReset->setDisabled(true);
		SubscribeTooltip(ui->gb_wakeupDelay, tooltips.settings.disabled_from_global);
	}
	else
	{
		SubscribeTooltip(ui->gb_vblank, tooltips.settings.vblank_rate);
		SubscribeTooltip(ui->gb_clockScale, tooltips.settings.clocks_scale);
		SubscribeTooltip(ui->gb_wakeupDelay, tooltips.settings.wake_up_delay);
	}

	// lib options tool tips
	SubscribeTooltip(ui->lib_manu, tooltips.settings.libraries_manual);
	SubscribeTooltip(ui->lib_both, tooltips.settings.libraries_both);
	SubscribeTooltip(ui->lib_lv2,  tooltips.settings.libraries_liblv2);
	SubscribeTooltip(ui->lib_lv2b, tooltips.settings.libraries_liblv2both);
	SubscribeTooltip(ui->lib_lv2l, tooltips.settings.libraries_liblv2list);

	// creating this in ui file keeps scrambling the order...
	QButtonGroup *lib_mode_bg = new QButtonGroup(this);
	lib_mode_bg->addButton(ui->lib_manu, static_cast<int>(lib_loading_type::manual));
	lib_mode_bg->addButton(ui->lib_both, static_cast<int>(lib_loading_type::hybrid));
	lib_mode_bg->addButton(ui->lib_lv2,  static_cast<int>(lib_loading_type::liblv2only));
	lib_mode_bg->addButton(ui->lib_lv2b, static_cast<int>(lib_loading_type::liblv2both));
	lib_mode_bg->addButton(ui->lib_lv2l, static_cast<int>(lib_loading_type::liblv2list));

	m_emu_settings->EnhanceRadioButton(lib_mode_bg, emu_settings_type::LibLoadOptions);

	// Sort string vector alphabetically
	static const auto sort_string_vector = [](std::vector<std::string>& vec)
	{
		std::sort(vec.begin(), vec.end(), [](const std::string &str1, const std::string &str2) { return str1 < str2; });
	};

	std::vector<std::string> loadedLibs = m_emu_settings->GetLoadedLibraries();

	sort_string_vector(loadedLibs);

	for (const auto& lib : loadedLibs)
	{
		QListWidgetItem* item = new QListWidgetItem(qstr(lib), ui->lleList);
		item->setFlags(item->flags() | Qt::ItemIsUserCheckable); // set checkable flag
		item->setCheckState(Qt::Checked); // AND initialize check state
		ui->lleList->addItem(item);
	}

	const std::string lle_dir = g_cfg.vfs.get_dev_flash() + "sys/external/";

	std::unordered_set<std::string> set(loadedLibs.begin(), loadedLibs.end());
	std::vector<std::string> lle_module_list_unselected;

	for (const auto& prxf : fs::dir(lle_dir))
	{
		// List found unselected modules
		if (prxf.is_directory || (prxf.name.substr(std::max<size_t>(size_t(3), prxf.name.length()) - 4)) != "sprx")
		{
			continue;
		}
		if (verify_npdrm_self_headers(fs::file(lle_dir + prxf.name)) && !set.count(prxf.name))
		{
			lle_module_list_unselected.push_back(prxf.name);
		}
	}

	sort_string_vector(lle_module_list_unselected);

	for (const auto& lib : lle_module_list_unselected)
	{
		QListWidgetItem* item = new QListWidgetItem(qstr(lib), ui->lleList);
		item->setFlags(item->flags() | Qt::ItemIsUserCheckable); // set checkable flag
		item->setCheckState(Qt::Unchecked); // AND initialize check state
		ui->lleList->addItem(item);
	}

	ui->searchBox->setPlaceholderText(tr("Search libraries", "Library search box"));

	auto on_lib_button_clicked = [this](int ind)
	{
		if (ind != static_cast<int>(lib_loading_type::liblv2only))
		{
			ui->searchBox->setEnabled(true);
			ui->lleList->setEnabled(true);
		}
		else
		{
			ui->searchBox->setEnabled(false);
			ui->lleList->setEnabled(false);
		}
	};

	auto on_search_box_text_changed = [this](QString text)
	{
		const QString search_term = text.toLower();
		std::vector<QListWidgetItem*> items;

		// duplicate current items, we need clones to preserve checkstates
		for (int i = 0; i < ui->lleList->count(); i++)
		{
			items.push_back(ui->lleList->item(i)->clone());
		}

		// sort items: checked items first then alphabetical order
		std::sort(items.begin(), items.end(), [](QListWidgetItem *i1, QListWidgetItem *i2)
		{
			return (i1->checkState() != i2->checkState()) ? (i1->checkState() > i2->checkState()) : (i1->text() < i2->text());
		});

		// refill library list
		ui->lleList->clear();

		for (uint i = 0; i < items.size(); i++)
		{
			ui->lleList->addItem(items[i]);

			// only show items filtered for search text
			ui->lleList->setRowHidden(i, !items[i]->text().contains(search_term));
		}
	};

	// Events
	connect(lib_mode_bg, static_cast<void(QButtonGroup::*)(int)>(&QButtonGroup::buttonClicked), on_lib_button_clicked);
	connect(ui->searchBox, &QLineEdit::textChanged, on_search_box_text_changed);

	// enable multiselection (there must be a better way)
	connect(ui->lleList, &QListWidget::itemChanged, [this](QListWidgetItem* item)
	{
		for (auto cb : ui->lleList->selectedItems())
		{
			cb->setCheckState(item->checkState());
		}
	});

	if (const int lib_mode_button_id = lib_mode_bg->checkedId(); lib_mode_button_id >= 0)
	{
		on_lib_button_clicked(lib_mode_button_id);
	}

	//    ______                 _       _               _______    _
	//   |  ____|               | |     | |             |__   __|  | |
	//   | |__   _ __ ___  _   _| | __ _| |_ ___  _ __     | | __ _| |__
	//   |  __| | '_ ` _ \| | | | |/ _` | __/ _ \| '__|    | |/ _` | '_ \
	//   | |____| | | | | | |_| | | (_| | || (_) | |       | | (_| | |_) |
	//   |______|_| |_| |_|\__,_|_|\__,_|\__\___/|_|       |_|\__,_|_.__/

	// Comboboxes

	m_emu_settings->EnhanceComboBox(ui->maxLLVMThreads, emu_settings_type::MaxLLVMThreads, true, true, std::thread::hardware_concurrency());
	SubscribeTooltip(ui->gb_max_llvm, tooltips.settings.max_llvm_threads);
	ui->maxLLVMThreads->setItemText(ui->maxLLVMThreads->findData(0), tr("All (%1)", "Max LLVM threads").arg(std::thread::hardware_concurrency()));

	m_emu_settings->EnhanceComboBox(ui->perfOverlayDetailLevel, emu_settings_type::PerfOverlayDetailLevel);
	SubscribeTooltip(ui->perf_overlay_detail_level, tooltips.settings.perf_overlay_detail_level);

	m_emu_settings->EnhanceComboBox(ui->perfOverlayPosition, emu_settings_type::PerfOverlayPosition);
	SubscribeTooltip(ui->perf_overlay_position, tooltips.settings.perf_overlay_position);

	// Checkboxes

	m_emu_settings->EnhanceCheckBox(ui->exitOnStop, emu_settings_type::ExitRPCS3OnFinish);
	SubscribeTooltip(ui->exitOnStop, tooltips.settings.exit_on_stop);

	m_emu_settings->EnhanceCheckBox(ui->alwaysStart, emu_settings_type::StartOnBoot);
	SubscribeTooltip(ui->alwaysStart, tooltips.settings.start_on_boot);

	m_emu_settings->EnhanceCheckBox(ui->startGameFullscreen, emu_settings_type::StartGameFullscreen);
	SubscribeTooltip(ui->startGameFullscreen, tooltips.settings.start_game_fullscreen);

	m_emu_settings->EnhanceCheckBox(ui->preventDisplaySleep, emu_settings_type::PreventDisplaySleep);
	SubscribeTooltip(ui->preventDisplaySleep, tooltips.settings.prevent_display_sleep);
	ui->preventDisplaySleep->setEnabled(display_sleep_control_supported());

	m_emu_settings->EnhanceCheckBox(ui->showTrophyPopups, emu_settings_type::ShowTrophyPopups);
	SubscribeTooltip(ui->showTrophyPopups, tooltips.settings.show_trophy_popups);

	m_emu_settings->EnhanceCheckBox(ui->useNativeInterface, emu_settings_type::UseNativeInterface);
	SubscribeTooltip(ui->useNativeInterface, tooltips.settings.use_native_interface);

	m_emu_settings->EnhanceCheckBox(ui->showShaderCompilationHint, emu_settings_type::ShowShaderCompilationHint);
	SubscribeTooltip(ui->showShaderCompilationHint, tooltips.settings.show_shader_compilation_hint);

	m_emu_settings->EnhanceCheckBox(ui->perfOverlayCenterX, emu_settings_type::PerfOverlayCenterX);
	SubscribeTooltip(ui->perfOverlayCenterX, tooltips.settings.perf_overlay_center_x);
	connect(ui->perfOverlayCenterX, &QCheckBox::clicked, [this](bool checked)
	{
		ui->perfOverlayMarginX->setEnabled(!checked);
	});
	ui->perfOverlayMarginX->setEnabled(!ui->perfOverlayCenterX->isChecked());

	m_emu_settings->EnhanceCheckBox(ui->perfOverlayCenterY, emu_settings_type::PerfOverlayCenterY);
	SubscribeTooltip(ui->perfOverlayCenterY, tooltips.settings.perf_overlay_center_y);
	connect(ui->perfOverlayCenterY, &QCheckBox::clicked, [this](bool checked)
	{
		ui->perfOverlayMarginY->setEnabled(!checked);
	});
	ui->perfOverlayMarginY->setEnabled(!ui->perfOverlayCenterY->isChecked());

	m_emu_settings->EnhanceCheckBox(ui->perfOverlayFramerateGraphEnabled, emu_settings_type::PerfOverlayFramerateGraphEnabled);
	SubscribeTooltip(ui->perfOverlayFramerateGraphEnabled, tooltips.settings.perf_overlay_framerate_graph_enabled);

	m_emu_settings->EnhanceCheckBox(ui->perfOverlayFrametimeGraphEnabled, emu_settings_type::PerfOverlayFrametimeGraphEnabled);
	SubscribeTooltip(ui->perfOverlayFrametimeGraphEnabled, tooltips.settings.perf_overlay_frametime_graph_enabled);

	m_emu_settings->EnhanceCheckBox(ui->perfOverlayEnabled, emu_settings_type::PerfOverlayEnabled);
	SubscribeTooltip(ui->perfOverlayEnabled, tooltips.settings.perf_overlay_enabled);
	auto enable_perf_overlay_options = [this](bool enabled)
	{
		ui->label_detail_level->setEnabled(enabled);
		ui->label_update_interval->setEnabled(enabled);
		ui->label_font_size->setEnabled(enabled);
		ui->label_position->setEnabled(enabled);
		ui->label_opacity->setEnabled(enabled);
		ui->label_margin_x->setEnabled(enabled);
		ui->label_margin_y->setEnabled(enabled);
		ui->perfOverlayDetailLevel->setEnabled(enabled);
		ui->perfOverlayPosition->setEnabled(enabled);
		ui->perfOverlayUpdateInterval->setEnabled(enabled);
		ui->perfOverlayFontSize->setEnabled(enabled);
		ui->perfOverlayOpacity->setEnabled(enabled);
		ui->perfOverlayMarginX->setEnabled(enabled && !ui->perfOverlayCenterX->isChecked());
		ui->perfOverlayMarginY->setEnabled(enabled && !ui->perfOverlayCenterY->isChecked());
		ui->perfOverlayCenterX->setEnabled(enabled);
		ui->perfOverlayCenterY->setEnabled(enabled);
		ui->perfOverlayFramerateGraphEnabled->setEnabled(enabled);
		ui->perfOverlayFrametimeGraphEnabled->setEnabled(enabled);
	};
	enable_perf_overlay_options(ui->perfOverlayEnabled->isChecked());
	connect(ui->perfOverlayEnabled, &QCheckBox::clicked, enable_perf_overlay_options);

	m_emu_settings->EnhanceCheckBox(ui->shaderLoadBgEnabled, emu_settings_type::ShaderLoadBgEnabled);
	SubscribeTooltip(ui->shaderLoadBgEnabled, tooltips.settings.shader_load_bg_enabled);
	auto enable_shader_loader_options = [this](bool enabled)
	{
		ui->label_shaderLoadBgDarkening->setEnabled(enabled);
		ui->label_shaderLoadBgBlur->setEnabled(enabled);
		ui->shaderLoadBgDarkening->setEnabled(enabled);
		ui->shaderLoadBgBlur->setEnabled(enabled);
	};
	enable_shader_loader_options(ui->shaderLoadBgEnabled->isChecked());
	connect(ui->shaderLoadBgEnabled, &QCheckBox::clicked, enable_shader_loader_options);

	// Sliders

	EnhanceSlider(emu_settings_type::PerfOverlayUpdateInterval, ui->perfOverlayUpdateInterval, ui->label_update_interval, tr("Update Interval: %0 ms", "Performance overlay update interval"));
	SubscribeTooltip(ui->perf_overlay_update_interval, tooltips.settings.perf_overlay_update_interval);

	EnhanceSlider(emu_settings_type::PerfOverlayFontSize, ui->perfOverlayFontSize, ui->label_font_size, tr("Font Size: %0 px", "Performance overlay font size"));
	SubscribeTooltip(ui->perf_overlay_font_size, tooltips.settings.perf_overlay_font_size);

	EnhanceSlider(emu_settings_type::PerfOverlayOpacity, ui->perfOverlayOpacity, ui->label_opacity, tr("Opacity: %0 %", "Performance overlay opacity"));
	SubscribeTooltip(ui->perf_overlay_opacity, tooltips.settings.perf_overlay_opacity);

	EnhanceSlider(emu_settings_type::ShaderLoadBgDarkening, ui->shaderLoadBgDarkening, ui->label_shaderLoadBgDarkening, tr("Background darkening: %0 %", "Shader load background darkening"));
	SubscribeTooltip(ui->shaderLoadBgDarkening, tooltips.settings.shader_load_bg_darkening);

	EnhanceSlider(emu_settings_type::ShaderLoadBgBlur, ui->shaderLoadBgBlur, ui->label_shaderLoadBgBlur, tr("Background blur: %0 %", "Shader load background blur"));
	SubscribeTooltip(ui->shaderLoadBgBlur, tooltips.settings.shader_load_bg_blur);

	// SpinBoxes

	m_emu_settings->EnhanceSpinBox(ui->perfOverlayMarginX, emu_settings_type::PerfOverlayMarginX, "", tr("px", "Performance overlay margin x"));
	SubscribeTooltip(ui->perfOverlayMarginX, tooltips.settings.perf_overlay_margin_x);

	m_emu_settings->EnhanceSpinBox(ui->perfOverlayMarginY, emu_settings_type::PerfOverlayMarginY, "", tr("px", "Performance overlay margin y"));
	SubscribeTooltip(ui->perfOverlayMarginY, tooltips.settings.perf_overlay_margin_y);

	// Global settings (gui_settings)
	if (!game)
	{
		SubscribeTooltip(ui->gs_resizeOnBoot_widget, tooltips.settings.resize_on_boot);
		SubscribeTooltip(ui->gs_disableMouse, tooltips.settings.disable_mouse);
		SubscribeTooltip(ui->gs_disableKbHotkeys, tooltips.settings.disable_kb_hotkeys);
		SubscribeTooltip(ui->gs_showMouseInFullscreen, tooltips.settings.show_mouse_in_fullscreen);
		SubscribeTooltip(ui->gs_hideMouseOnIdle_widget, tooltips.settings.hide_mouse_on_idle);

		ui->gs_disableMouse->setChecked(m_gui_settings->GetValue(gui::gs_disableMouse).toBool());
		connect(ui->gs_disableMouse, &QCheckBox::clicked, [this](bool val)
		{
			m_gui_settings->SetValue(gui::gs_disableMouse, val);
		});

		ui->gs_disableKbHotkeys->setChecked(m_gui_settings->GetValue(gui::gs_disableKbHotkeys).toBool());
		connect(ui->gs_disableKbHotkeys, &QCheckBox::clicked, [this](bool val)
		{
			m_gui_settings->SetValue(gui::gs_disableKbHotkeys, val);
		});

		ui->gs_showMouseInFullscreen->setChecked(m_gui_settings->GetValue(gui::gs_showMouseFs).toBool());
		connect(ui->gs_showMouseInFullscreen, &QCheckBox::clicked, [this](bool val)
		{
			m_gui_settings->SetValue(gui::gs_showMouseFs, val);
		});

		ui->gs_hideMouseOnIdle->setChecked(m_gui_settings->GetValue(gui::gs_hideMouseIdle).toBool());
		connect(ui->gs_hideMouseOnIdle, &QCheckBox::clicked, [this](bool checked)
		{
			m_gui_settings->SetValue(gui::gs_hideMouseIdle, checked);
			ui->gs_hideMouseOnIdleTime->setEnabled(checked);
		});
		ui->gs_hideMouseOnIdleTime->setEnabled(ui->gs_hideMouseOnIdle->checkState() == Qt::CheckState::Checked);
		ui->gs_hideMouseOnIdleTime->setValue(m_gui_settings->GetValue(gui::gs_hideMouseIdleTime).toUInt());
		connect(ui->gs_hideMouseOnIdleTime, &QSpinBox::editingFinished, [this]()
		{
			m_gui_settings->SetValue(gui::gs_hideMouseIdleTime, ui->gs_hideMouseOnIdleTime->value());
		});

		const bool enable_buttons = m_gui_settings->GetValue(gui::gs_resize).toBool();
		ui->gs_resizeOnBoot->setChecked(enable_buttons);
		ui->gs_width->setEnabled(enable_buttons);
		ui->gs_height->setEnabled(enable_buttons);

		const QRect screen = QGuiApplication::primaryScreen()->geometry();
		const int width = m_gui_settings->GetValue(gui::gs_width).toInt();
		const int height = m_gui_settings->GetValue(gui::gs_height).toInt();
		ui->gs_width->setValue(std::min(width, screen.width()));
		ui->gs_height->setValue(std::min(height, screen.height()));

		connect(ui->gs_resizeOnBoot, &QCheckBox::clicked, [=, this](bool val)
		{
			m_gui_settings->SetValue(gui::gs_resize, val);
			ui->gs_width->setEnabled(val);
			ui->gs_height->setEnabled(val);
		});
		connect(ui->gs_width, &QSpinBox::editingFinished, [=, this]()
		{
			ui->gs_width->setValue(std::min(ui->gs_width->value(), QGuiApplication::primaryScreen()->size().width()));
			m_gui_settings->SetValue(gui::gs_width, ui->gs_width->value());
		});
		connect(ui->gs_height, &QSpinBox::editingFinished, [=, this]()
		{
			ui->gs_height->setValue(std::min(ui->gs_height->value(), QGuiApplication::primaryScreen()->size().height()));
			m_gui_settings->SetValue(gui::gs_height, ui->gs_height->value());
		});
	}
	else
	{
		ui->gb_viewport->setEnabled(false);
		ui->gb_viewport->setVisible(false);
	}

	// Game window title builder

	const auto get_game_window_title = [this, game](const QString& format)
	{
		rpcs3::title_format_data title_data;
		title_data.format = sstr(format);
		title_data.renderer = m_emu_settings->GetSetting(emu_settings_type::Renderer);
		title_data.vulkan_adapter = m_emu_settings->GetSetting(emu_settings_type::VulkanAdapter);
		title_data.fps = 60.;

		if (game)
		{
			title_data.title = game->name;
			title_data.title_id = game->serial;
		}
		else
		{
			title_data.title = sstr(tr("My Game", "Game window title"));
			title_data.title_id = "ABCD12345";
		}

		const std::string game_window_title = rpcs3::get_formatted_title(title_data);

		if (game_window_title.empty())
		{
			return QStringLiteral("RPCS3");
		}

		return qstr(game_window_title);
	};

	const auto set_game_window_title = [get_game_window_title, this](const std::string& format)
	{
		const auto game_window_title_format = qstr(format);
		const auto game_window_title = get_game_window_title(game_window_title_format);
		const auto width = ui->label_game_window_title_format->sizeHint().width();
		const auto metrics = ui->label_game_window_title_format->fontMetrics();
		const auto elided_text = metrics.elidedText(game_window_title_format, Qt::ElideRight, width);
		const auto tooltip = game_window_title_format + QStringLiteral("\n\n") + game_window_title;

		ui->label_game_window_title_format->setText(elided_text);
		ui->label_game_window_title_format->setToolTip(tooltip);
	};

	connect(ui->edit_button_game_window_title_format, &QAbstractButton::clicked, [get_game_window_title, set_game_window_title, this]()
	{
		auto get_game_window_title_label = [get_game_window_title, set_game_window_title, this](const QString& format)
		{
			const QString game_window_title = get_game_window_title(format);

			const std::vector<std::pair<const QString, const QString>> window_title_glossary =
			{
				{ "%G", tr("GPU Model", "Game window title") },
				{ "%C", tr("CPU Model", "Game window title") },
				{ "%c", tr("Thread Count", "Game window title") },
				{ "%M", tr("System Memory", "Game window title") },
				{ "%F", tr("Framerate", "Game window title") },
				{ "%R", tr("Renderer", "Game window title") },
				{ "%T", tr("Title", "Game window title") },
				{ "%t", tr("Title ID", "Game window title") },
				{ "%V", tr("RPCS3 Version", "Game window title") }
			};

			QString glossary;

			for (const auto& [format, description] : window_title_glossary)
			{
				glossary += format + "\t = " + description + "\n";
			}

			return tr("Glossary:\n\n%0\nPreview:\n\n%1\n", "Game window title").arg(glossary).arg(game_window_title);
		};

		const std::string game_title_format = m_emu_settings->GetSetting(emu_settings_type::WindowTitleFormat);

		QString edited_format = qstr(game_title_format);

		input_dialog dlg(-1, edited_format, tr("Game Window Title Format", "Game window title"), get_game_window_title_label(edited_format), "", this);
		dlg.resize(width() * .75, dlg.height());

		connect(&dlg, &input_dialog::text_changed, [&edited_format, &dlg, get_game_window_title_label](const QString& text)
		{
			edited_format = text.simplified();
			dlg.set_label_text(get_game_window_title_label(edited_format));
		});

		if (dlg.exec() == QDialog::Accepted)
		{
			m_emu_settings->SetSetting(emu_settings_type::WindowTitleFormat, sstr(edited_format));
			set_game_window_title(m_emu_settings->GetSetting(emu_settings_type::WindowTitleFormat));
		}
	});

	connect(ui->reset_button_game_window_title_format, &QAbstractButton::clicked, [set_game_window_title, this]()
	{
		const std::string default_game_title_format = m_emu_settings->GetSettingDefault(emu_settings_type::WindowTitleFormat);
		m_emu_settings->SetSetting(emu_settings_type::WindowTitleFormat, default_game_title_format);
		set_game_window_title(default_game_title_format);
	});

	// Load and apply the configured game window title format
	set_game_window_title(m_emu_settings->GetSetting(emu_settings_type::WindowTitleFormat));

	SubscribeTooltip(ui->gb_game_window_title, tooltips.settings.game_window_title_format);

	//     _____  _    _  _   _______    _
	//    / ____|| |  | || | |__   __|  | |
	//   | |  __|| |  | || |    | | __ _| |__
	//   | | |_ || |  | || |    | |/ _` | '_ \
	//   | |__| || |__| || |    | | (_| | |_) |
	//    \_____| \____/ |_|    |_|\__,_|_.__/

	if (!game)
	{
		// Comboboxes
		SubscribeTooltip(ui->combo_configs, tooltips.settings.configs);

		SubscribeTooltip(ui->gb_stylesheets, tooltips.settings.stylesheets);

		// Checkboxes:
		SubscribeTooltip(ui->cb_custom_colors, tooltips.settings.custom_colors);

		// Checkboxes: gui options
		SubscribeTooltip(ui->cb_show_welcome, tooltips.settings.show_welcome);

		SubscribeTooltip(ui->cb_show_exit_game, tooltips.settings.show_exit_game);

		SubscribeTooltip(ui->cb_show_boot_game, tooltips.settings.show_boot_game);

		SubscribeTooltip(ui->cb_show_pkg_install, tooltips.settings.show_pkg_install);

		SubscribeTooltip(ui->cb_show_pup_install, tooltips.settings.show_pup_install);

<<<<<<< HEAD
		//SubscribeTooltip(ui->cb_check_update_start, tooltips.settings.check_update_start);
=======
		SubscribeTooltip(ui->gb_updates, tooltips.settings.check_update_start);
>>>>>>> 0b023d4e

		SubscribeTooltip(ui->useRichPresence, tooltips.settings.use_rich_presence);

		SubscribeTooltip(ui->discordState, tooltips.settings.discord_state);

		// Discord:
		ui->useRichPresence->setChecked(m_use_discord);
		ui->label_discordState->setEnabled(m_use_discord);
		ui->discordState->setEnabled(m_use_discord);
		ui->discordState->setText(m_discord_state);

		connect(ui->useRichPresence, &QCheckBox::clicked, [this](bool checked)
		{
			ui->discordState->setEnabled(checked);
			ui->label_discordState->setEnabled(checked);
			m_use_discord = checked;
		});

		connect(ui->discordState, &QLineEdit::editingFinished, [this]()
		{
			m_discord_state = ui->discordState->text();
		});

		// Log and TTY:
		SubscribeTooltip(ui->log_limit, tooltips.settings.log_limit);
		SubscribeTooltip(ui->tty_limit, tooltips.settings.tty_limit);

		ui->spinbox_log_limit->setValue(m_gui_settings->GetValue(gui::l_limit).toInt());
		connect(ui->spinbox_log_limit, &QSpinBox::editingFinished, [this]()
		{
			m_gui_settings->SetValue(gui::l_limit, ui->spinbox_log_limit->value());
		});

		ui->spinbox_tty_limit->setValue(m_gui_settings->GetValue(gui::l_limit_tty).toInt());
		connect(ui->spinbox_tty_limit, &QSpinBox::editingFinished, [this]()
		{
			m_gui_settings->SetValue(gui::l_limit_tty, ui->spinbox_tty_limit->value());
		});

		// colorize preview icons
		auto add_colored_icon = [this](QPushButton *button, const QColor& color, const QIcon& icon = QIcon(), const QColor& iconColor = QColor())
		{
			QLabel* text = new QLabel(button->text());
			text->setObjectName("color_button");
			text->setAlignment(Qt::AlignCenter);
			text->setAttribute(Qt::WA_TransparentForMouseEvents, true);
			delete button->layout();
			if (icon.isNull())
			{
				QPixmap pixmap(100, 100);
				pixmap.fill(color);
				button->setIcon(pixmap);
			}
			else
			{
				button->setIcon(gui::utils::get_colorized_icon(icon, iconColor, color, true));
			}
			button->setText("");
			button->setStyleSheet(styleSheet().append("text-align:left;"));
			button->setLayout(new QGridLayout);
			button->layout()->setContentsMargins(0, 0, 0, 0);
			button->layout()->addWidget(text);
		};

		auto add_colored_icons = [add_colored_icon, this]()
		{
			add_colored_icon(ui->pb_gl_icon_color, m_gui_settings->GetValue(gui::gl_iconColor).value<QColor>());
			add_colored_icon(ui->pb_sd_icon_color, m_gui_settings->GetValue(gui::sd_icon_color).value<QColor>());
			add_colored_icon(ui->pb_tr_icon_color, m_gui_settings->GetValue(gui::tr_icon_color).value<QColor>());
		};
		add_colored_icons();

		ui->cb_show_welcome->setChecked(m_gui_settings->GetValue(gui::ib_show_welcome).toBool());
		ui->cb_show_exit_game->setChecked(m_gui_settings->GetValue(gui::ib_confirm_exit).toBool());
		ui->cb_show_boot_game->setChecked(m_gui_settings->GetValue(gui::ib_confirm_boot).toBool());
		ui->cb_show_pkg_install->setChecked(m_gui_settings->GetValue(gui::ib_pkg_success).toBool());
		ui->cb_show_pup_install->setChecked(m_gui_settings->GetValue(gui::ib_pup_success).toBool());

<<<<<<< HEAD
		//ui->cb_check_update_start->setChecked(m_gui_settings->GetValue(gui::m_check_upd_start).toBool());
=======
		const QString updates_yes        = tr("Yes", "Updates");
		const QString updates_background = tr("Background", "Updates");
		const QString updates_no         = tr("No", "Updates");

		ui->combo_updates->addItem(updates_yes, "true");
		ui->combo_updates->addItem(updates_background, "background");
		ui->combo_updates->addItem(updates_no, "false");
		ui->combo_updates->setCurrentIndex(ui->combo_updates->findData(m_gui_settings->GetValue(gui::m_check_upd_start).toString()));
		connect(ui->combo_updates, static_cast<void(QComboBox::*)(int)>(&QComboBox::currentIndexChanged), [this](int index)
		{
			m_gui_settings->SetValue(gui::m_check_upd_start, ui->combo_updates->itemData(index));
		});
>>>>>>> 0b023d4e

		const bool enable_ui_colors = m_gui_settings->GetValue(gui::m_enableUIColors).toBool();
		ui->cb_custom_colors->setChecked(enable_ui_colors);
		ui->pb_gl_icon_color->setEnabled(enable_ui_colors);
		ui->pb_sd_icon_color->setEnabled(enable_ui_colors);
		ui->pb_tr_icon_color->setEnabled(enable_ui_colors);

		auto apply_gui_options = [this](bool reset = false)
		{
			if (reset)
			{
				m_current_stylesheet = gui::Default;
				ui->combo_configs->setCurrentIndex(0);
				ui->combo_stylesheets->setCurrentIndex(0);
			}
			// Only attempt to load a config if changes occurred.
			if (m_current_gui_config != ui->combo_configs->currentText())
			{
				OnApplyGuiConfig();
			}
			if (m_current_stylesheet != m_gui_settings->GetValue(gui::m_currentStylesheet).toString())
			{
				OnApplyStylesheet();
			}
		};

		connect(ui->buttonBox, &QDialogButtonBox::accepted, [apply_gui_options, this]()
		{
			apply_gui_options();
		});

		connect(ui->pb_reset_default, &QAbstractButton::clicked, [apply_gui_options, this]
		{
			if (QMessageBox::question(this, tr("Reset GUI to default?", "Reset"), tr("This will include your stylesheet as well. Do you wish to proceed?", "Reset"),
				QMessageBox::Yes | QMessageBox::No, QMessageBox::No) == QMessageBox::Yes)
			{
				apply_gui_options(true);
				m_gui_settings->Reset(true);
				Q_EMIT GuiSettingsSyncRequest(true);
				AddGuiConfigs();
				AddStylesheets();
				apply_gui_options();
			}
		});

		connect(ui->pb_backup_config, &QAbstractButton::clicked, this, &settings_dialog::OnBackupCurrentGuiConfig);
		connect(ui->pb_apply_config, &QAbstractButton::clicked, this, &settings_dialog::OnApplyGuiConfig);
		connect(ui->pb_apply_stylesheet, &QAbstractButton::clicked, this, &settings_dialog::OnApplyStylesheet);

		connect(ui->pb_open_folder, &QAbstractButton::clicked, [this]()
		{
			QDesktopServices::openUrl(m_gui_settings->GetSettingsDir());
		});

		connect(ui->cb_show_welcome, &QCheckBox::clicked, [this](bool val)
		{
			m_gui_settings->SetValue(gui::ib_show_welcome, val);
		});
		connect(ui->cb_show_exit_game, &QCheckBox::clicked, [this](bool val)
		{
			m_gui_settings->SetValue(gui::ib_confirm_exit, val);
		});
		connect(ui->cb_show_boot_game, &QCheckBox::clicked, [this](bool val)
		{
			m_gui_settings->SetValue(gui::ib_confirm_boot, val);
		});
		connect(ui->cb_show_pkg_install, &QCheckBox::clicked, [this](bool val)
		{
			m_gui_settings->SetValue(gui::ib_pkg_success, val);
		});
		connect(ui->cb_show_pup_install, &QCheckBox::clicked, [this](bool val)
		{
			m_gui_settings->SetValue(gui::ib_pup_success, val);
		});
<<<<<<< HEAD
		/*
		connect(ui->cb_check_update_start, &QCheckBox::clicked, [=, this](bool val)
		{
			m_gui_settings->SetValue(gui::m_check_upd_start, val);
		});
		*/
=======
>>>>>>> 0b023d4e

		connect(ui->cb_custom_colors, &QCheckBox::clicked, [this](bool val)
		{
			m_gui_settings->SetValue(gui::m_enableUIColors, val);
			ui->pb_gl_icon_color->setEnabled(val);
			ui->pb_sd_icon_color->setEnabled(val);
			ui->pb_tr_icon_color->setEnabled(val);
			Q_EMIT GuiRepaintRequest();
		});
		auto color_dialog = [&](const gui_save& color, const QString& title, QPushButton *button)
		{
			const QColor old_color = m_gui_settings->GetValue(color).value<QColor>();
			QColorDialog dlg(old_color, this);
			dlg.setWindowTitle(title);
			dlg.setOptions(QColorDialog::ShowAlphaChannel);
			for (int i = 0; i < dlg.customCount(); i++)
			{
				dlg.setCustomColor(i, m_gui_settings->GetCustomColor(i));
			}
			if (dlg.exec() == QColorDialog::Accepted)
			{
				for (int i = 0; i < dlg.customCount(); i++)
				{
					m_gui_settings->SetCustomColor(i, dlg.customColor(i));
				}
				m_gui_settings->SetValue(color, dlg.selectedColor());
				button->setIcon(gui::utils::get_colorized_icon(button->icon(), old_color, dlg.selectedColor(), true));
				Q_EMIT GuiRepaintRequest();
			}
		};

		connect(ui->pb_gl_icon_color, &QAbstractButton::clicked, [=, this]()
		{
			color_dialog(gui::gl_iconColor, tr("Choose gamelist icon color", "Settings: color dialog"), ui->pb_gl_icon_color);
		});
		connect(ui->pb_sd_icon_color, &QAbstractButton::clicked, [=, this]()
		{
			color_dialog(gui::sd_icon_color, tr("Choose save manager icon color", "Settings: color dialog"), ui->pb_sd_icon_color);
		});
		connect(ui->pb_tr_icon_color, &QAbstractButton::clicked, [=, this]()
		{
			color_dialog(gui::tr_icon_color, tr("Choose trophy manager icon color", "Settings: color dialog"), ui->pb_tr_icon_color);
		});

		AddGuiConfigs();
		AddStylesheets();
	}

	//    _____       _                   _______    _
	//   |  __ \     | |                 |__   __|  | |
	//   | |  | | ___| |__  _   _  __ _     | | __ _| |__
	//   | |  | |/ _ \ '_ \| | | |/ _` |    | |/ _` | '_ \
	//   | |__| |  __/ |_) | |_| | (_| |    | | (_| | |_) |
	//   |_____/ \___|_.__/ \__,_|\__, |    |_|\__,_|_.__/
	//                             __/ |
	//                            |___/

	// Checkboxes: gpu debug options
	m_emu_settings->EnhanceCheckBox(ui->glLegacyBuffers, emu_settings_type::LegacyBuffers);
	SubscribeTooltip(ui->glLegacyBuffers, tooltips.settings.gl_legacy_buffers);

	m_emu_settings->EnhanceCheckBox(ui->forceHighpZ, emu_settings_type::ForceHighpZ);
	SubscribeTooltip(ui->forceHighpZ, tooltips.settings.force_high_pz);

	m_emu_settings->EnhanceCheckBox(ui->debugOutput, emu_settings_type::DebugOutput);
	SubscribeTooltip(ui->debugOutput, tooltips.settings.debug_output);

	m_emu_settings->EnhanceCheckBox(ui->debugOverlay, emu_settings_type::DebugOverlay);
	SubscribeTooltip(ui->debugOverlay, tooltips.settings.debug_overlay);

	m_emu_settings->EnhanceCheckBox(ui->logProg, emu_settings_type::LogShaderPrograms);
	SubscribeTooltip(ui->logProg, tooltips.settings.log_shader_programs);

	m_emu_settings->EnhanceCheckBox(ui->disableHwOcclusionQueries, emu_settings_type::DisableOcclusionQueries);
	SubscribeTooltip(ui->disableHwOcclusionQueries, tooltips.settings.disable_occlusion_queries);

	m_emu_settings->EnhanceCheckBox(ui->forceCpuBlitEmulation, emu_settings_type::ForceCPUBlitEmulation);
	SubscribeTooltip(ui->forceCpuBlitEmulation, tooltips.settings.force_cpu_blit_emulation);

	m_emu_settings->EnhanceCheckBox(ui->disableVulkanMemAllocator, emu_settings_type::DisableVulkanMemAllocator);
	SubscribeTooltip(ui->disableVulkanMemAllocator, tooltips.settings.disable_vulkan_mem_allocator);

	m_emu_settings->EnhanceCheckBox(ui->disableFIFOReordering, emu_settings_type::DisableFIFOReordering);
	SubscribeTooltip(ui->disableFIFOReordering, tooltips.settings.disable_fifo_reordering);

	m_emu_settings->EnhanceCheckBox(ui->strictTextureFlushing, emu_settings_type::StrictTextureFlushing);
	SubscribeTooltip(ui->strictTextureFlushing, tooltips.settings.strict_texture_flushing);

	m_emu_settings->EnhanceCheckBox(ui->DisableNativefp16, emu_settings_type::DisableNativefloat16);
	SubscribeTooltip(ui->DisableNativefp16, tooltips.settings.disable_native_fp16);

	m_emu_settings->EnhanceCheckBox(ui->Enable3D, emu_settings_type::Enable3D);
	SubscribeTooltip(ui->Enable3D, tooltips.settings.enable_3d);

	m_emu_settings->EnhanceCheckBox(ui->gpuTextureScaling, emu_settings_type::GPUTextureScaling);
	SubscribeTooltip(ui->gpuTextureScaling, tooltips.settings.gpu_texture_scaling);

	// Checkboxes: core debug options
	m_emu_settings->EnhanceCheckBox(ui->ppuDebug, emu_settings_type::PPUDebug);
	SubscribeTooltip(ui->ppuDebug, tooltips.settings.ppu_debug);

	m_emu_settings->EnhanceCheckBox(ui->spuDebug, emu_settings_type::SPUDebug);
	SubscribeTooltip(ui->spuDebug, tooltips.settings.spu_debug);

	m_emu_settings->EnhanceCheckBox(ui->setDAZandFTZ, emu_settings_type::SetDAZandFTZ);
	SubscribeTooltip(ui->setDAZandFTZ, tooltips.settings.set_daz_and_ftz);

	m_emu_settings->EnhanceCheckBox(ui->accurateGETLLAR, emu_settings_type::AccurateGETLLAR);
	SubscribeTooltip(ui->accurateGETLLAR, tooltips.settings.accurate_getllar);

	m_emu_settings->EnhanceCheckBox(ui->accuratePUTLLUC, emu_settings_type::AccuratePUTLLUC);
	SubscribeTooltip(ui->accuratePUTLLUC, tooltips.settings.accurate_putlluc);

	m_emu_settings->EnhanceCheckBox(ui->accurateSpuDMA, emu_settings_type::AccurateSpuDMA);
	SubscribeTooltip(ui->accurateSpuDMA, tooltips.settings.accurate_spu_dma);

	m_emu_settings->EnhanceCheckBox(ui->accurateRSXAccess, emu_settings_type::AccurateRSXAccess);
	SubscribeTooltip(ui->accurateRSXAccess, tooltips.settings.accurate_rsx_access);

	m_emu_settings->EnhanceCheckBox(ui->hookStFunc, emu_settings_type::HookStaticFuncs);
	SubscribeTooltip(ui->hookStFunc, tooltips.settings.hook_static_functions);

	// Layout fix for High Dpi
	layout()->setSizeConstraint(QLayout::SetFixedSize);
}

settings_dialog::~settings_dialog()
{
	delete ui;
}

void settings_dialog::EnhanceSlider(emu_settings_type settings_type, QSlider* slider, QLabel* label, const QString& label_text)
{
	m_emu_settings->EnhanceSlider(slider, settings_type);

	if (slider && label)
	{
		label->setText(label_text.arg(slider->value()));
		connect(slider, &QSlider::valueChanged, [label, label_text](int value)
		{
			label->setText(label_text.arg(value));
		});
	}
}

void settings_dialog::SnapSlider(QSlider *slider, int interval)
{
	connect(slider, &QSlider::sliderPressed, [this, slider]()
	{
		m_current_slider = slider;
	});

	connect(slider, &QSlider::sliderReleased, [this]()
	{
		m_current_slider = nullptr;
	});

	connect(slider, &QSlider::valueChanged, [this, slider, interval](int value)
	{
		if (slider != m_current_slider)
		{
			return;
		}
		slider->setValue(::rounded_div(value, interval) * interval);
	});
}

void settings_dialog::AddGuiConfigs()
{
	ui->combo_configs->clear();

	for (const QString& entry : m_gui_settings->GetConfigEntries())
	{
		ui->combo_configs->addItem(entry);
	}

	m_current_gui_config = m_gui_settings->GetValue(gui::m_currentConfig).toString();

	const int index = ui->combo_configs->findText(m_current_gui_config);
	if (index >= 0)
	{
		ui->combo_configs->setCurrentIndex(index);
	}
	else
	{
		cfg_log.warning("Trying to set an invalid config index %d", index);
	}
}

void settings_dialog::AddStylesheets()
{
	ui->combo_stylesheets->clear();

	ui->combo_stylesheets->addItem(tr("None", "Stylesheets"), gui::None);
	ui->combo_stylesheets->addItem(tr("Default (Bright)", "Stylesheets"), gui::Default);

	for (const QString& entry : m_gui_settings->GetStylesheetEntries())
	{
		if (entry != gui::Default)
		{
			ui->combo_stylesheets->addItem(entry, entry);
		}
	}

	m_current_stylesheet = m_gui_settings->GetValue(gui::m_currentStylesheet).toString();

	const int index = ui->combo_stylesheets->findData(m_current_stylesheet);
	if (index >= 0)
	{
		ui->combo_stylesheets->setCurrentIndex(index);
	}
	else
	{
		cfg_log.warning("Trying to set an invalid stylesheets index: %d (%s)", index, sstr(m_current_stylesheet));
	}
}

void settings_dialog::OnBackupCurrentGuiConfig()
{
	QInputDialog* dialog = new QInputDialog(this);
	dialog->setWindowTitle(tr("Choose a unique name", "Backup GUI config"));
	dialog->setLabelText(tr("Configuration Name: ", "Backup GUI config"));
	dialog->resize(500, 100);

	while (dialog->exec() != QDialog::Rejected)
	{
		dialog->resize(500, 100);

		const QString gui_config_name = dialog->textValue();

		if (gui_config_name.isEmpty())
		{
			QMessageBox::warning(this, tr("Error", "Backup GUI config warning 1"), tr("Name cannot be empty", "Backup GUI config warning 1"));
			continue;
		}
		if (gui_config_name.contains("."))
		{
			QMessageBox::warning(this, tr("Error", "Backup GUI config warning 2"), tr("Must choose a name with no '.'", "Backup GUI config warning 2"));
			continue;
		}
		if (ui->combo_configs->findText(gui_config_name) != -1)
		{
			QMessageBox::warning(this, tr("Error", "Backup GUI config warning 3"), tr("Please choose a non-existing name", "Backup GUI config warning 3"));
			continue;
		}
		Q_EMIT GuiSettingsSaveRequest();
		m_gui_settings->SaveCurrentConfig(gui_config_name);
		ui->combo_configs->addItem(gui_config_name);
		ui->combo_configs->setCurrentText(gui_config_name);
		m_current_gui_config = gui_config_name;
		break;
	}
}

void settings_dialog::OnApplyGuiConfig()
{
	const QString new_config = ui->combo_configs->currentText();

	if (new_config == m_current_gui_config)
	{
		return;
	}

	// Backup current window states
	Q_EMIT GuiSettingsSaveRequest();

	if (!m_gui_settings->ChangeToConfig(new_config))
	{
		const int new_config_idx = ui->combo_configs->currentIndex();
		ui->combo_configs->setCurrentText(m_current_gui_config);
		ui->combo_configs->removeItem(new_config_idx);
		return;
	}

	m_current_gui_config = new_config;
	Q_EMIT GuiSettingsSyncRequest(true);
}

void settings_dialog::OnApplyStylesheet()
{
	m_current_stylesheet = ui->combo_stylesheets->currentData().toString();
	m_gui_settings->SetValue(gui::m_currentStylesheet, m_current_stylesheet);
	Q_EMIT GuiStylesheetRequest(m_gui_settings->GetCurrentStylesheetPath());
}

int settings_dialog::exec()
{
	// singleShot Hack to fix following bug:
	// If we use setCurrentIndex now we will miraculously see a resize of the dialog as soon as we
	// switch to the cpu tab after conjuring the settings_dialog with another tab opened first.
	// Weirdly enough this won't happen if we change the tab order so that anything else is at index 0.
	ui->tab_widget_settings->setCurrentIndex(0);
	QTimer::singleShot(0, [this]{ ui->tab_widget_settings->setCurrentIndex(m_tab_index); });

	// Open a dialog if your config file contained invalid entries
	QTimer::singleShot(10, [this] { m_emu_settings->OpenCorrectionDialog(this); });

	return QDialog::exec();
}

void settings_dialog::SubscribeDescription(QLabel* description)
{
	description->setFixedHeight(description->sizeHint().height());
	m_description_labels.append(QPair<QLabel*, QString>(description, description->text()));
}

void settings_dialog::SubscribeTooltip(QObject* object, const QString& tooltip)
{
	m_descriptions[object] = tooltip;
	object->installEventFilter(this);
}

// Thanks Dolphin
bool settings_dialog::eventFilter(QObject* object, QEvent* event)
{
	if (!m_descriptions.contains(object))
	{
		return QDialog::eventFilter(object, event);
	}

	if (event->type() == QEvent::Enter || event->type() == QEvent::Leave)
	{
		const int i = ui->tab_widget_settings->currentIndex();

		if (i < m_description_labels.size())
		{
			QLabel* label = m_description_labels[i].first;

			if (label)
			{
				if (event->type() == QEvent::Enter)
				{
					label->setText(m_descriptions[object]);
				}
				else if (event->type() == QEvent::Leave)
				{
					const QString description = m_description_labels[i].second;
					label->setText(description);
				}
			}
		}
	}

	return QDialog::eventFilter(object, event);
}<|MERGE_RESOLUTION|>--- conflicted
+++ resolved
@@ -1449,11 +1449,7 @@
 
 		SubscribeTooltip(ui->cb_show_pup_install, tooltips.settings.show_pup_install);
 
-<<<<<<< HEAD
-		//SubscribeTooltip(ui->cb_check_update_start, tooltips.settings.check_update_start);
-=======
 		SubscribeTooltip(ui->gb_updates, tooltips.settings.check_update_start);
->>>>>>> 0b023d4e
 
 		SubscribeTooltip(ui->useRichPresence, tooltips.settings.use_rich_presence);
 
@@ -1532,9 +1528,6 @@
 		ui->cb_show_pkg_install->setChecked(m_gui_settings->GetValue(gui::ib_pkg_success).toBool());
 		ui->cb_show_pup_install->setChecked(m_gui_settings->GetValue(gui::ib_pup_success).toBool());
 
-<<<<<<< HEAD
-		//ui->cb_check_update_start->setChecked(m_gui_settings->GetValue(gui::m_check_upd_start).toBool());
-=======
 		const QString updates_yes        = tr("Yes", "Updates");
 		const QString updates_background = tr("Background", "Updates");
 		const QString updates_no         = tr("No", "Updates");
@@ -1547,7 +1540,6 @@
 		{
 			m_gui_settings->SetValue(gui::m_check_upd_start, ui->combo_updates->itemData(index));
 		});
->>>>>>> 0b023d4e
 
 		const bool enable_ui_colors = m_gui_settings->GetValue(gui::m_enableUIColors).toBool();
 		ui->cb_custom_colors->setChecked(enable_ui_colors);
@@ -1622,15 +1614,6 @@
 		{
 			m_gui_settings->SetValue(gui::ib_pup_success, val);
 		});
-<<<<<<< HEAD
-		/*
-		connect(ui->cb_check_update_start, &QCheckBox::clicked, [=, this](bool val)
-		{
-			m_gui_settings->SetValue(gui::m_check_upd_start, val);
-		});
-		*/
-=======
->>>>>>> 0b023d4e
 
 		connect(ui->cb_custom_colors, &QCheckBox::clicked, [this](bool val)
 		{
