﻿#include "stdafx.h"

#include "main_window.h"
#include "qt_utils.h"
#include "vfs_dialog.h"
#include "save_manager_dialog.h"
#include "trophy_manager_dialog.h"
#include "user_manager_dialog.h"
#include "screenshot_manager_dialog.h"
#include "kernel_explorer.h"
#include "game_list_frame.h"
#include "debugger_frame.h"
#include "log_frame.h"
#include "settings_dialog.h"
#include "rpcn_settings_dialog.h"
#include "auto_pause_settings_dialog.h"
#include "cg_disasm_window.h"
#include "memory_string_searcher.h"
#include "memory_viewer_panel.h"
#include "rsx_debugger.h"
#include "about_dialog.h"
#include "pad_settings_dialog.h"
#include "progress_dialog.h"
#include "skylander_dialog.h"
#include "cheat_manager.h"
#include "patch_manager_dialog.h"
#include "pkg_install_dialog.h"
#include "category.h"
#include "gui_settings.h"

#include <thread>

#include <QScreen>
#include <QDirIterator>
#include <QMimeData>
#include <QMessageBox>
#include <QFileDialog>

#include "rpcs3_version.h"
#include "Emu/System.h"
#include "Emu/system_config.h"

#include "Crypto/unpkg.h"
#include "Crypto/unself.h"

#include "Loader/PUP.h"
#include "Loader/TAR.h"

#include "Utilities/Thread.h"

#include "ui_main_window.h"

LOG_CHANNEL(gui_log, "GUI");

extern std::atomic<bool> g_user_asked_for_frame_capture;

inline std::string sstr(const QString& _in) { return _in.toStdString(); }

main_window::main_window(std::shared_ptr<gui_settings> gui_settings, std::shared_ptr<emu_settings> emu_settings, std::shared_ptr<persistent_settings> persistent_settings, QWidget *parent)
	: QMainWindow(parent)
	, ui(new Ui::main_window)
	, m_gui_settings(gui_settings)
	, m_emu_settings(emu_settings)
	, m_persistent_settings(persistent_settings)
{
	Q_INIT_RESOURCE(resources);

	// We have to setup the ui before using a translation
	ui->setupUi(this);

	setAttribute(Qt::WA_DeleteOnClose);
}

main_window::~main_window()
{
	SaveWindowState();
	delete ui;
}

/* An init method is used so that RPCS3App can create the necessary connects before calling init (specifically the stylesheet connect).
 * Simplifies logic a bit.
 */
void main_window::Init()
{
	setAcceptDrops(true);

	// add toolbar widgets (crappy Qt designer is not able to)
	ui->toolBar->setObjectName("mw_toolbar");
	ui->sizeSlider->setRange(0, gui::gl_max_slider_pos);
	ui->toolBar->addWidget(ui->sizeSliderContainer);
	ui->toolBar->addWidget(ui->mw_searchbar);

	CreateActions();
	CreateDockWindows();
	CreateConnects();

	setMinimumSize(350, minimumSizeHint().height());    // seems fine on win 10
	setWindowTitle(QString::fromStdString("RPCS3 " + rpcs3::get_version().to_string()));

	Q_EMIT RequestGlobalStylesheetChange(m_gui_settings->GetCurrentStylesheetPath());
	ConfigureGuiFromSettings(true);

	if (const std::string_view branch_name = rpcs3::get_full_branch(); branch_name != "RPCS3/rpcs3/master" && branch_name != "local_build")
	{
		gui_log.warning("Experimental Build Warning! Build origin: %s", branch_name);

		QMessageBox msg;
		msg.setWindowTitle(tr("Experimental Build Warning"));
		msg.setIcon(QMessageBox::Critical);
		msg.setTextFormat(Qt::RichText);
		msg.setStandardButtons(QMessageBox::Yes | QMessageBox::No);
		msg.setDefaultButton(QMessageBox::No);
		msg.setText(QString(tr(
			R"(
				<p style="white-space: nowrap;">
					Please understand that this build is not an official RPCS3 release.<br>
					This build contains changes that may break games, or even <b>damage</b> your data.<br>
					We recommend to download and use the official build from the <a href='https://rpcs3.net/download'>RPCS3 website</a>.<br><br>
					Build origin: %1<br>
					Do you wish to use this build anyway?
				</p>
			)"
		)).arg(Qt::convertFromPlainText(branch_name.data())));
		msg.layout()->setSizeConstraint(QLayout::SetFixedSize);

		if (msg.exec() == QMessageBox::No)
		{
			std::exit(EXIT_SUCCESS);
		}
	}

	show(); // needs to be done before creating the thumbnail toolbar

	// enable play options if a recent game exists
	const bool enable_play_last = !m_recent_game_acts.isEmpty() && m_recent_game_acts.first();

	const QString start_tooltip = enable_play_last ? tr("Play %0").arg(m_recent_game_acts.first()->text()) : tr("Play");

	if (enable_play_last)
	{
		ui->sysPauseAct->setText(tr("&Play last played game\tCtrl+E"));
		ui->sysPauseAct->setIcon(m_icon_play);
		ui->toolbar_start->setToolTip(start_tooltip);
	}

	ui->sysPauseAct->setEnabled(enable_play_last);
	ui->toolbar_start->setEnabled(enable_play_last);

	// create tool buttons for the taskbar thumbnail
#ifdef _WIN32
	m_thumb_bar = new QWinThumbnailToolBar(this);
	m_thumb_bar->setWindow(windowHandle());

	m_thumb_playPause = new QWinThumbnailToolButton(m_thumb_bar);
	m_thumb_playPause->setToolTip(start_tooltip);
	m_thumb_playPause->setIcon(m_icon_thumb_play);
	m_thumb_playPause->setEnabled(enable_play_last);

	m_thumb_stop = new QWinThumbnailToolButton(m_thumb_bar);
	m_thumb_stop->setToolTip(tr("Stop"));
	m_thumb_stop->setIcon(m_icon_thumb_stop);
	m_thumb_stop->setEnabled(false);

	m_thumb_restart = new QWinThumbnailToolButton(m_thumb_bar);
	m_thumb_restart->setToolTip(tr("Restart"));
	m_thumb_restart->setIcon(m_icon_thumb_restart);
	m_thumb_restart->setEnabled(false);

	m_thumb_bar->addButton(m_thumb_playPause);
	m_thumb_bar->addButton(m_thumb_stop);
	m_thumb_bar->addButton(m_thumb_restart);

	RepaintThumbnailIcons();

	connect(m_thumb_stop, &QWinThumbnailToolButton::clicked, [this]() { Emu.Stop(); });
	connect(m_thumb_restart, &QWinThumbnailToolButton::clicked, [this]() { Emu.Restart(); });
	connect(m_thumb_playPause, &QWinThumbnailToolButton::clicked, this, &main_window::OnPlayOrPause);
#endif

	// Fix possible hidden game list columns. The game list has to be visible already. Use this after show()
	m_game_list_frame->FixNarrowColumns();

<<<<<<< HEAD
/*
=======
	// RPCS3 Updater

	QMenu* download_menu = new QMenu(tr("Update Available!"));

	QAction *download_action = new QAction(tr("Download Update"), download_menu);
	connect(download_action, &QAction::triggered, this, [this]
	{
		m_updater.update();
	});

	download_menu->addAction(download_action);

#ifdef _WIN32
	// Use a menu at the top right corner to indicate the new version.
	QMenuBar *corner_bar = new QMenuBar(ui->menuBar);
	m_download_menu_action = corner_bar->addMenu(download_menu);
	ui->menuBar->setCornerWidget(corner_bar);
	ui->menuBar->cornerWidget()->setVisible(false);
#else
	// Append a menu to the right of the regular menus to indicate the new version.
	// Some distros just can't handle corner widgets at the moment.
	m_download_menu_action = ui->menuBar->addMenu(download_menu);
#endif

	ASSERT(m_download_menu_action);
	m_download_menu_action->setVisible(false);

	connect(&m_updater, &update_manager::signal_update_available, this, [this](bool update_available)
	{
		if (m_download_menu_action)
		{
			m_download_menu_action->setVisible(update_available);
		}
		if (ui->menuBar && ui->menuBar->cornerWidget())
		{
			ui->menuBar->cornerWidget()->setVisible(update_available);
		}
	});

>>>>>>> 0b023d4e
#if defined(_WIN32) || defined(__linux__)
	if (const auto update_value = m_gui_settings->GetValue(gui::m_check_upd_start).toString(); update_value != "false")
	{
		m_updater.check_for_updates(true, update_value != "true", this);
	}
#endif
*/
}

QString main_window::GetCurrentTitle()
{
	QString title = qstr(Emu.GetTitleAndTitleID());
	if (title.isEmpty())
	{
		title = qstr(Emu.GetBoot());
	}
	return title;
}

// returns appIcon
QIcon main_window::GetAppIcon()
{
	return m_app_icon;
}

void main_window::ResizeIcons(int index)
{
	if (ui->sizeSlider->value() != index)
	{
		ui->sizeSlider->setSliderPosition(index);
		return; // ResizeIcons will be triggered again by setSliderPosition, so return here
	}

	if (m_save_slider_pos)
	{
		m_save_slider_pos = false;
		m_gui_settings->SetValue(m_is_list_mode ? gui::gl_iconSize : gui::gl_iconSizeGrid, index);

		// this will also fire when we used the actions, but i didn't want to add another boolean member
		SetIconSizeActions(index);
	}

	m_game_list_frame->ResizeIcons(index);
}

void main_window::OnPlayOrPause()
{
	if (Emu.IsReady())
	{
		Emu.Run(true);
	}
	else if (Emu.IsPaused())
	{
		Emu.Resume();
	}
	else if (Emu.IsRunning())
	{
		Emu.Pause();
	}
	else if (Emu.IsStopped())
	{
		if (m_selected_game)
		{
			Boot(m_selected_game->info.path, m_selected_game->info.serial, false, false, false);
		}
		else if (const auto path = Emu.GetBoot(); !path.empty())
		{
			if (const auto error = Emu.Load(); error != game_boot_result::no_errors)
			{
				gui_log.error("Boot failed: reason: %s, path: %s", error, path);
				show_boot_error(error);
			}
		}
		else if (!m_recent_game_acts.isEmpty())
		{
			BootRecentAction(m_recent_game_acts.first());
		}
	}
}

void main_window::show_boot_error(game_boot_result status)
{
	if (status == game_boot_result::no_errors)
	{
		return;
	}
	QString message;
	switch (status)
	{
	case game_boot_result::nothing_to_boot:
		message = tr("No bootable content was found.");
		break;
	case game_boot_result::wrong_disc_location:
		message = tr("Disc could not be mounted properly. Make sure the disc is not in the dev_hdd0/game folder.");
		break;
	case game_boot_result::invalid_file_or_folder:
		message = tr("The selected file or folder is invalid or corrupted.");
		break;
	case game_boot_result::install_failed:
		message = tr("Additional content could not be installed.");
		break;
	case game_boot_result::decryption_error:
		message = tr("Digital content could not be decrypted. This is usually caused by a missing or invalid license (RAP) file.");
		break;
	case game_boot_result::file_creation_error:
		message = tr("The emulator could not create files required for booting.");
		break;
	case game_boot_result::firmware_missing:
		message = tr("Firmware has not been installed. Install firmware with the \"File > Install Firmware\" menu option.");
		break;
	case game_boot_result::generic_error:
	default:
		message = tr("Unknown error.");
		break;
	}
	const QString link = tr("<br /><br />For information on setting up the emulator and dumping your PS3 games, read the <a href=\"https://rpcs3.net/quickstart\">quickstart guide</a>.");

	QMessageBox msg;
	msg.setWindowTitle(tr("Boot Failed"));
	msg.setIcon(QMessageBox::Critical);
	msg.setTextFormat(Qt::RichText);
	msg.setStandardButtons(QMessageBox::Ok);
	msg.setText(tr("Booting failed: %1 %2").arg(message).arg(link));
	msg.exec();
}

void main_window::Boot(const std::string& path, const std::string& title_id, bool direct, bool add_only, bool force_global_config)
{
	if (!m_gui_settings->GetBootConfirmation(this, gui::ib_confirm_boot))
	{
		return;
	}

	m_app_icon = gui::utils::get_app_icon_from_path(path, title_id);

	Emu.SetForceBoot(true);
	Emu.Stop();

	if (const auto error = Emu.BootGame(path, title_id, direct, add_only, force_global_config); error != game_boot_result::no_errors)
	{
		gui_log.error("Boot failed: reason: %s, path: %s", error, path);
		show_boot_error(error);
	}
	else
	{
		gui_log.success("Boot successful.");
		if (!add_only)
		{
			AddRecentAction(gui::Recent_Game(qstr(Emu.GetBoot()), qstr(Emu.GetTitleAndTitleID())));
		}
	}

	m_game_list_frame->Refresh(true);
}

void main_window::BootElf()
{
	bool stopped = false;

	if (Emu.IsRunning())
	{
		Emu.Pause();
		stopped = true;
	}

	const QString path_last_elf = m_gui_settings->GetValue(gui::fd_boot_elf).toString();
	const QString file_path = QFileDialog::getOpenFileName(this, tr("Select (S)ELF To Boot"), path_last_elf, tr(
		"(S)ELF files (*BOOT.BIN *.elf *.self);;"
		"ELF files (BOOT.BIN *.elf);;"
		"SELF files (EBOOT.BIN *.self);;"
		"BOOT files (*BOOT.BIN);;"
		"BIN files (*.bin);;"
		"All files (*.*)"),
		Q_NULLPTR, QFileDialog::DontResolveSymlinks);

	if (file_path.isEmpty())
	{
		if (stopped)
		{
			Emu.Resume();
		}
		return;
	}

	// If we resolved the filepath earlier we would end up setting the last opened dir to the unwanted
	// game folder in case of having e.g. a Game Folder with collected links to elf files.
	// Don't set last path earlier in case of cancelled dialog
	m_gui_settings->SetValue(gui::fd_boot_elf, file_path);
	const std::string path = sstr(QFileInfo(file_path).absoluteFilePath());

	gui_log.notice("Booting from BootElf...");
	Boot(path, "", true);
}

void main_window::BootGame()
{
	bool stopped = false;

	if (Emu.IsRunning())
	{
		Emu.Pause();
		stopped = true;
	}

	const QString path_last_game = m_gui_settings->GetValue(gui::fd_boot_game).toString();
	const QString dir_path = QFileDialog::getExistingDirectory(this, tr("Select Game Folder"), path_last_game, QFileDialog::ShowDirsOnly | QFileDialog::DontResolveSymlinks);

	if (dir_path.isEmpty())
	{
		if (stopped)
		{
			Emu.Resume();
		}
		return;
	}

	m_gui_settings->SetValue(gui::fd_boot_game, QFileInfo(dir_path).path());

	gui_log.notice("Booting from BootGame...");
	Boot(sstr(dir_path));
}

void main_window::BootRsxCapture(std::string path)
{
	if (path.empty())
	{
		bool is_stopped = false;

		if (Emu.IsRunning())
		{
			Emu.Pause();
			is_stopped = true;
		}

		const QString file_path = QFileDialog::getOpenFileName(this, tr("Select RSX Capture"), qstr(fs::get_config_dir() + "captures/"), tr("RRC files (*.rrc);;All files (*.*)"));

		if (file_path.isEmpty())
		{
			if (is_stopped)
			{
				Emu.Resume();
			}
			return;
		}
		path = sstr(file_path);
	}

	if (!m_gui_settings->GetBootConfirmation(this))
	{
		return;
	}

	Emu.SetForceBoot(true);
	Emu.Stop();

	if (!Emu.BootRsxCapture(path))
	{
		gui_log.error("Capture Boot Failed. path: %s", path);
	}
	else
	{
		gui_log.success("Capture Boot Success. path: %s", path);
	}
}

bool main_window::InstallRapFile(const QString& path, const std::string& filename)
{
	if (path.isEmpty() || filename.empty())
	{
		return false;
	}
	return fs::copy_file(sstr(path), Emulator::GetHddDir() + "/home/" + Emu.GetUsr() + "/exdata/" + filename, true);
}

void main_window::InstallPackages(QStringList file_paths)
{
	if (file_paths.isEmpty())
	{
		// If this function was called without a path, ask the user for files to install.
		const QString path_last_pkg = m_gui_settings->GetValue(gui::fd_install_pkg).toString();
		const QStringList paths = QFileDialog::getOpenFileNames(this, tr("Select packages and/or rap files to install"),
			path_last_pkg, tr("All relevant (*.pkg *.rap);;Package files (*.pkg);;Rap files (*.rap);;All files (*.*)"));

		if (paths.isEmpty())
		{
			return;
		}

		file_paths.append(paths);
	}
	else if (file_paths.count() == 1)
	{
		// This can currently only happen by drag and drop.
		if (QMessageBox::question(this, tr("PKG Decrypter / Installer"), tr("Install package: %1?").arg(file_paths.front()),
			QMessageBox::Yes | QMessageBox::No, QMessageBox::No) != QMessageBox::Yes)
		{
			gui_log.notice("PKG: Cancelled installation from drop. File: %s", sstr(file_paths.front()));
			return;
		}
	}

	// Install rap files if available
	for (const auto& rap : file_paths.filter(QRegExp(".*\\.rap")))
	{
		const QFileInfo file_info(rap);
		const std::string rapname = sstr(file_info.fileName());

		if (InstallRapFile(rap, rapname))
		{
			gui_log.success("Successfully copied rap file: %s", rapname);
		}
		else
		{
			gui_log.error("Could not copy rap file: %s", rapname);
		}

		m_gui_settings->SetValue(gui::fd_install_pkg, file_info.path());
	}

	// Find remaining package files
	file_paths = file_paths.filter(QRegExp(".*\\.pkg", Qt::CaseInsensitive));

	if (file_paths.isEmpty())
	{
		return;
	}

	// Let the user choose the packages to install and select the order in which they shall be installed.
	if (file_paths.size() > 1)
	{
		pkg_install_dialog dlg(file_paths, this);
		connect(&dlg, &QDialog::accepted, [&file_paths, &dlg]()
		{
			file_paths = dlg.GetPathsToInstall();
		});
		dlg.exec();
	}

	if (file_paths.empty())
	{
		return;
	}

	// Handle the actual installations with a timeout. Otherwise the source explorer instance is not usable during the following file processing.
	QTimer::singleShot(0, [this, file_paths]()
	{
		HandlePackageInstallation(file_paths);
	});
}

void main_window::HandlePackageInstallation(QStringList file_paths)
{
	if (file_paths.isEmpty())
	{
		return;
	}

	if (!m_gui_settings->GetBootConfirmation(this))
	{
		return;
	}

	progress_dialog pdlg(tr("RPCS3 Package Installer"), tr("Installing package, please wait..."), tr("Cancel"), 0, 1000, false, this);
	pdlg.show();

	// Synchronization variable
	atomic_t<double> progress(0.);

	package_error error = package_error::no_error;

	bool cancelled = false;

	for (int i = 0, count = file_paths.count(); i < count; i++)
	{
		progress = 0.;

		pdlg.SetValue(0);
		pdlg.setLabelText(tr("Installing package (%0/%1), please wait...").arg(i + 1).arg(count));
		pdlg.show();

		Emu.SetForceBoot(true);
		Emu.Stop();

		const QString file_path = file_paths.at(i);
		const QFileInfo file_info(file_path);
		const std::string path = sstr(file_path);
		const std::string file_name = sstr(file_info.fileName());

		// Run PKG unpacking asynchronously
		named_thread worker("PKG Installer", [path, &progress, &error]
		{
			package_reader reader(path);
			error = reader.check_target_app_version();

			if (error == package_error::no_error)
			{
				return reader.extract_data(progress);
			}

			return false;
		});

		// Wait for the completion
		while (std::this_thread::sleep_for(5ms), worker <= thread_state::aborting)
		{
			if (pdlg.wasCanceled())
			{
				cancelled = true;
				progress -= 1.;
				break;
			}

			// Update progress window
			double pval = progress;
			if (pval < 0) pval += 1.;
			pdlg.SetValue(static_cast<int>(pval * pdlg.maximum()));
			QCoreApplication::processEvents();
		}

		if (worker())
		{
			pdlg.SetValue(pdlg.maximum());
			std::this_thread::sleep_for(100ms);
		}
		else
		{
			pdlg.setHidden(true);
			pdlg.SignalFailure();
		}

		if (worker())
		{
			m_game_list_frame->Refresh(true);
			gui_log.success("Successfully installed %s.", file_name);

			if (i == (count - 1))
			{
				m_gui_settings->ShowInfoBox(tr("Success!"), tr("Successfully installed software from package(s)!"), gui::ib_pkg_success, this);
			}
		}
		else
		{
			if (!cancelled)
			{
				if (error == package_error::app_version)
				{
					gui_log.error("Cannot install %s.", file_name);
					QMessageBox::warning(this, tr("Warning!"), tr("The following package cannot be installed on top of the current data:\n%1!").arg(file_path));
				}
				else
				{
					gui_log.error("Failed to install %s.", file_name);
					QMessageBox::critical(this, tr("Failure!"), tr("Failed to install software from package:\n%1!").arg(file_path));
				}
			}
			return;
		}

		// return if the thread was still running after cancel
		if (cancelled)
		{
			return;
		}
	}
}

void main_window::InstallPup(QString file_path)
{
	if (file_path.isEmpty())
	{
		const QString path_last_pup = m_gui_settings->GetValue(gui::fd_install_pup).toString();
		file_path = QFileDialog::getOpenFileName(this, tr("Select PS3UPDAT.PUP To Install"), path_last_pup, tr("PS3 update file (PS3UPDAT.PUP);;All pup files (*.pup);;All files (*.*)"));
	}
	else
	{
		if (QMessageBox::question(this, tr("RPCS3 Firmware Installer"), tr("Install firmware: %1?").arg(file_path),
			QMessageBox::Yes | QMessageBox::No, QMessageBox::No) != QMessageBox::Yes)
		{
			gui_log.notice("Firmware: Cancelled installation from drop. File: %s", sstr(file_path));
			return;
		}
	}

	if (!file_path.isEmpty())
	{
		// Handle the actual installation with a timeout. Otherwise the source explorer instance is not usable during the following file processing.
		QTimer::singleShot(0, [this, file_path]()
		{
			HandlePupInstallation(file_path);
		});
	}
}

void main_window::HandlePupInstallation(QString file_path)
{
	if (file_path.isEmpty())
	{
		return;
	}

	if (!m_gui_settings->GetBootConfirmation(this))
	{
		return;
	}

	Emu.SetForceBoot(true);
	Emu.Stop();

	m_gui_settings->SetValue(gui::fd_install_pup, QFileInfo(file_path).path());
	const std::string path = sstr(file_path);

	fs::file pup_f(path);
	if (!pup_f)
	{
		gui_log.error("Error opening PUP file %s", path);
		QMessageBox::critical(this, tr("Firmware Installation Failed"), tr("Firmware installation failed: The selected firmware file couldn't be opened."));
		return;
	}

	if (pup_f.size() < sizeof(PUPHeader))
	{
		gui_log.error("Too small PUP file: %llu", pup_f.size());
		QMessageBox::critical(this, tr("Firmware Installation Failed"), tr("Firmware installation failed: The provided file is empty."));
		return;
	}

	struct PUPHeader header = {};
	pup_f.seek(0);
	pup_f.read(header);

	if (header.header_length + header.data_length != pup_f.size())
	{
		gui_log.error("Firmware size mismatch, expected: %llu + %llu, actual: %llu", header.header_length, header.data_length, pup_f.size());
		QMessageBox::critical(this, tr("Firmware Installation Failed"), tr("Firmware installation failed: The provided file is incomplete. Try redownloading it."));
		return;
	}

	pup_object pup(pup_f);
	if (!pup)
	{
		gui_log.error("Error while installing firmware: PUP file is invalid.");
		QMessageBox::critical(this, tr("Firmware Installation Failed"), tr("Firmware installation failed: The provided file is corrupted."));
		return;
	}

	if (!pup.validate_hashes())
	{
		gui_log.error("Error while installing firmware: Hash check failed.");
		QMessageBox::critical(this, tr("Firmware Installation Failed"), tr("Firmware installation failed: The provided file's contents are corrupted."));
		return;
	}

	fs::file update_files_f = pup.get_file(0x300);
	tar_object update_files(update_files_f);
	auto update_filenames = update_files.get_filenames();

	update_filenames.erase(std::remove_if(
		update_filenames.begin(), update_filenames.end(), [](std::string s) { return s.find("dev_flash_") == umax; }),
		update_filenames.end());

	std::string version_string = pup.get_file(0x100).to_string();

	if (const size_t version_pos = version_string.find('\n'); version_pos != umax)
	{
		version_string.erase(version_pos);
	}

	const std::string cur_version = "4.86";

	if (version_string < cur_version &&
		QMessageBox::question(this, tr("RPCS3 Firmware Installer"), tr("Old firmware detected.\nThe newest firmware version is %1 and you are trying to install version %2\nContinue installation?").arg(qstr(cur_version), qstr(version_string)),
			QMessageBox::Yes | QMessageBox::No, QMessageBox::Yes) == QMessageBox::No)
	{
		return;
	}

	progress_dialog pdlg(tr("RPCS3 Firmware Installer"), tr("Installing firmware version %1\nPlease wait...").arg(qstr(version_string)), tr("Cancel"), 0, static_cast<int>(update_filenames.size()), false, this);
	pdlg.show();

	// Synchronization variable
	atomic_t<int> progress(0);
	{
		// Run asynchronously
		named_thread worker("Firmware Installer", [&]
		{
			for (const auto& update_filename : update_filenames)
			{
				if (progress == -1) break;

				fs::file update_file = update_files.get_file(update_filename);

				SCEDecrypter self_dec(update_file);
				self_dec.LoadHeaders();
				self_dec.LoadMetadata(SCEPKG_ERK, SCEPKG_RIV);
				self_dec.DecryptData();

				auto dev_flash_tar_f = self_dec.MakeFile();
				if (dev_flash_tar_f.size() < 3)
				{
					gui_log.error("Error while installing firmware: PUP contents are invalid.");
					QMessageBox::critical(this, tr("Firmware Installation Failed"), tr("Firmware installation failed: Firmware could not be decompressed"));
					progress = -1;
				}

				tar_object dev_flash_tar(dev_flash_tar_f[2]);
				if (!dev_flash_tar.extract(g_cfg.vfs.get_dev_flash(), "dev_flash/"))
				{
					gui_log.error("Error while installing firmware: TAR contents are invalid.");
					QMessageBox::critical(this, tr("Firmware Installation Failed"), tr("Firmware installation failed: Firmware contents could not be extracted."));
					progress = -1;
				}

				if (progress >= 0)
					progress += 1;
			}
		});

		// Wait for the completion
		while (std::this_thread::sleep_for(5ms), std::abs(progress) < pdlg.maximum())
		{
			if (pdlg.wasCanceled())
			{
				progress = -1;
				break;
			}
			// Update progress window
			pdlg.SetValue(static_cast<int>(progress));
			QCoreApplication::processEvents();
		}

		update_files_f.close();
		pup_f.close();

		if (progress > 0)
		{
			pdlg.SetValue(pdlg.maximum());
			std::this_thread::sleep_for(100ms);
		}
	}

	if (progress > 0)
	{
		gui_log.success("Successfully installed PS3 firmware version %s.", version_string);
		m_gui_settings->ShowInfoBox(tr("Success!"), tr("Successfully installed PS3 firmware and LLE Modules!"), gui::ib_pup_success, this);

		CreateFirmwareCache();
	}
}

// This is ugly, but PS3 headers shall not be included there.
extern void sysutil_send_system_cmd(u64 status, u64 param);

void main_window::DecryptSPRXLibraries()
{
	const QString path_last_sprx = m_gui_settings->GetValue(gui::fd_decrypt_sprx).toString();
	const QStringList modules = QFileDialog::getOpenFileNames(this, tr("Select binary files"), path_last_sprx, tr("All Binaries (*.BIN *.self *.sprx);;BIN files (*.BIN);;SELF files (*.self);;SPRX files (*.sprx);;All files (*.*)"));

	if (modules.isEmpty())
	{
		return;
	}

	if (!m_gui_settings->GetBootConfirmation(this))
	{
		return;
	}

	Emu.SetForceBoot(true);
	Emu.Stop();

	m_gui_settings->SetValue(gui::fd_decrypt_sprx, QFileInfo(modules.first()).path());

	gui_log.notice("Decrypting binaries...");

	for (const QString& _module : modules)
	{
		const std::string old_path = sstr(_module);

		fs::file elf_file(old_path);

		if (elf_file && elf_file.size() >= 4 && elf_file.read<u32>() == "SCE\0"_u32)
		{
			elf_file = decrypt_self(std::move(elf_file));

			if (elf_file)
			{
				const std::string bin_ext  = _module.toLower().endsWith(".sprx") ? ".prx" : ".elf";
				const std::string new_path = old_path.substr(0, old_path.find_last_of('.')) + bin_ext;

				if (fs::file new_file{new_path, fs::rewrite})
				{
					new_file.write(elf_file.to_string());
					gui_log.success("Decrypted %s", old_path);
				}
				else
				{
					gui_log.error("Failed to create %s", new_path);
				}
			}
			else
			{
				gui_log.error("Failed to decrypt %s", old_path);
			}
		}
	}

	gui_log.notice("Finished decrypting all binaries.");
}

/** Needed so that when a backup occurs of window state in gui_settings, the state is current.
* Also, so that on close, the window state is preserved.
*/
void main_window::SaveWindowState()
{
	// Save gui settings
	m_gui_settings->SetValue(gui::mw_geometry, saveGeometry());
	m_gui_settings->SetValue(gui::mw_windowState, saveState());
	m_gui_settings->SetValue(gui::mw_mwState, m_mw->saveState());

	// Save column settings
	m_game_list_frame->SaveSettings();
	// Save splitter state
	m_debugger_frame->SaveSettings();
}

void main_window::RepaintThumbnailIcons()
{
	const QColor new_color = gui::utils::get_label_color("thumbnail_icon_color");

	const auto icon = [&new_color](const QString& path)
	{
		return gui::utils::get_colorized_icon(QPixmap::fromImage(gui::utils::get_opaque_image_area(path)), Qt::black, new_color);
	};

#ifdef _WIN32
	if (!m_thumb_bar) return;

	m_icon_thumb_play = icon(":/Icons/play.png");
	m_icon_thumb_pause = icon(":/Icons/pause.png");
	m_icon_thumb_stop = icon(":/Icons/stop.png");
	m_icon_thumb_restart = icon(":/Icons/restart.png");

	m_thumb_playPause->setIcon(Emu.IsRunning() ? m_icon_thumb_pause : m_icon_thumb_play);
	m_thumb_stop->setIcon(m_icon_thumb_stop);
	m_thumb_restart->setIcon(m_icon_thumb_restart);
#endif
}

void main_window::RepaintToolBarIcons()
{
	const QColor new_color = gui::utils::get_label_color("toolbar_icon_color");

	const auto icon = [&new_color](const QString& path)
	{
		return gui::utils::get_colorized_icon(QIcon(path), Qt::black, new_color);
	};

	m_icon_play           = icon(":/Icons/play.png");
	m_icon_pause          = icon(":/Icons/pause.png");
	m_icon_stop           = icon(":/Icons/stop.png");
	m_icon_restart        = icon(":/Icons/restart.png");
	m_icon_fullscreen_on  = icon(":/Icons/fullscreen.png");
	m_icon_fullscreen_off = icon(":/Icons/exit_fullscreen.png");

	ui->toolbar_config  ->setIcon(icon(":/Icons/configure.png"));
	ui->toolbar_controls->setIcon(icon(":/Icons/controllers.png"));
	ui->toolbar_open    ->setIcon(icon(":/Icons/open.png"));
	ui->toolbar_grid    ->setIcon(icon(":/Icons/grid.png"));
	ui->toolbar_list    ->setIcon(icon(":/Icons/list.png"));
	ui->toolbar_refresh ->setIcon(icon(":/Icons/refresh.png"));
	ui->toolbar_stop    ->setIcon(icon(":/Icons/stop.png"));

	if (Emu.IsRunning())
	{
		ui->toolbar_start->setIcon(m_icon_pause);
	}
	else if (Emu.IsStopped() && !Emu.GetBoot().empty())
	{
		ui->toolbar_start->setIcon(m_icon_restart);
	}
	else
	{
		ui->toolbar_start->setIcon(m_icon_play);
	}

	if (isFullScreen())
	{
		ui->toolbar_fullscreen->setIcon(m_icon_fullscreen_off);
	}
	else
	{
		ui->toolbar_fullscreen->setIcon(m_icon_fullscreen_on);
	}

	ui->sizeSlider->setStyleSheet(ui->sizeSlider->styleSheet().append("QSlider::handle:horizontal{ background: rgba(%1, %2, %3, %4); }")
		.arg(new_color.red()).arg(new_color.green()).arg(new_color.blue()).arg(new_color.alpha()));

	// resize toolbar elements

	// for highdpi resize toolbar icons and height dynamically
	// choose factors to mimic Gui-Design in main_window.ui
	// TODO: delete this in case Qt::AA_EnableHighDpiScaling is enabled in main.cpp
#ifdef _WIN32
	const int tool_icon_height = menuBar()->sizeHint().height() * 1.5;
	ui->toolBar->setIconSize(QSize(tool_icon_height, tool_icon_height));
#endif

	const int tool_bar_height = ui->toolBar->sizeHint().height();

	for (const auto& act : ui->toolBar->actions())
	{
		if (act->isSeparator())
		{
			continue;
		}

		ui->toolBar->widgetForAction(act)->setMinimumWidth(tool_bar_height);
	}

	ui->sizeSliderContainer->setFixedWidth(tool_bar_height * 4);
	ui->mw_searchbar->setFixedWidth(tool_bar_height * 5);
}

void main_window::OnEmuRun(bool /*start_playtime*/)
{
	const QString title = GetCurrentTitle();
	const QString restart_tooltip = tr("Restart %0").arg(title);
	const QString pause_tooltip = tr("Pause %0").arg(title);
	const QString stop_tooltip = tr("Stop %0").arg(title);

	m_debugger_frame->EnableButtons(true);

#ifdef _WIN32
	m_thumb_stop->setToolTip(stop_tooltip);
	m_thumb_restart->setToolTip(restart_tooltip);
	m_thumb_playPause->setToolTip(pause_tooltip);
	m_thumb_playPause->setIcon(m_icon_thumb_pause);
#endif
	ui->sysPauseAct->setText(tr("&Pause\tCtrl+P"));
	ui->sysPauseAct->setIcon(m_icon_pause);
	ui->toolbar_start->setIcon(m_icon_pause);
	ui->toolbar_start->setText(tr("Pause"));
	ui->toolbar_start->setToolTip(pause_tooltip);
	ui->toolbar_stop->setToolTip(stop_tooltip);

	EnableMenus(true);
}

void main_window::OnEmuResume()
{
	const QString title = GetCurrentTitle();
	const QString restart_tooltip = tr("Restart %0").arg(title);
	const QString pause_tooltip = tr("Pause %0").arg(title);
	const QString stop_tooltip = tr("Stop %0").arg(title);

#ifdef _WIN32
	m_thumb_stop->setToolTip(stop_tooltip);
	m_thumb_restart->setToolTip(restart_tooltip);
	m_thumb_playPause->setToolTip(pause_tooltip);
	m_thumb_playPause->setIcon(m_icon_thumb_pause);
#endif
	ui->sysPauseAct->setText(tr("&Pause\tCtrl+P"));
	ui->sysPauseAct->setIcon(m_icon_pause);
	ui->toolbar_start->setIcon(m_icon_pause);
	ui->toolbar_start->setText(tr("Pause"));
	ui->toolbar_start->setToolTip(pause_tooltip);
	ui->toolbar_stop->setToolTip(stop_tooltip);
}

void main_window::OnEmuPause()
{
	const QString title = GetCurrentTitle();
	const QString resume_tooltip = tr("Resume %0").arg(title);

#ifdef _WIN32
	m_thumb_playPause->setToolTip(resume_tooltip);
	m_thumb_playPause->setIcon(m_icon_thumb_play);
#endif
	ui->sysPauseAct->setText(tr("&Resume\tCtrl+E"));
	ui->sysPauseAct->setIcon(m_icon_play);
	ui->toolbar_start->setIcon(m_icon_play);
	ui->toolbar_start->setText(tr("Play"));
	ui->toolbar_start->setToolTip(resume_tooltip);

	// Refresh game list in order to update time played
	if (m_game_list_frame)
	{
		m_game_list_frame->Refresh();
	}
}

void main_window::OnEmuStop()
{
	const QString title = GetCurrentTitle();
	const QString play_tooltip = Emu.IsReady() ? tr("Play %0").arg(title) : tr("Resume %0").arg(title);
	const QString restart_tooltip = tr("Restart %0").arg(title);

	m_debugger_frame->EnableButtons(false);
	m_debugger_frame->ClearBreakpoints();
	m_debugger_frame->ClearCallStack();

	ui->sysPauseAct->setText(Emu.IsReady() ? tr("&Play\tCtrl+E") : tr("&Resume\tCtrl+E"));
	ui->sysPauseAct->setIcon(m_icon_play);
#ifdef _WIN32
	m_thumb_playPause->setToolTip(play_tooltip);
	m_thumb_playPause->setIcon(m_icon_thumb_play);
#endif

	EnableMenus(false);

	if (Emu.GetBoot().empty())
	{
		ui->toolbar_start->setIcon(m_icon_play);
		ui->toolbar_start->setText(tr("Play"));
		ui->toolbar_start->setToolTip(play_tooltip);
	}
	else
	{
		ui->toolbar_start->setEnabled(true);
		ui->toolbar_start->setIcon(m_icon_restart);
		ui->toolbar_start->setText(tr("Restart"));
		ui->toolbar_start->setToolTip(restart_tooltip);
		ui->sysRebootAct->setEnabled(true);
#ifdef _WIN32
		m_thumb_restart->setToolTip(restart_tooltip);
		m_thumb_restart->setEnabled(true);
#endif
	}
	ui->actionManage_Users->setEnabled(true);

	// Refresh game list in order to update time played
	if (m_game_list_frame)
	{
		m_game_list_frame->Refresh();
	}
}

void main_window::OnEmuReady()
{
	const QString title = GetCurrentTitle();
	const QString play_tooltip = Emu.IsReady() ? tr("Play %0").arg(title) : tr("Resume %0").arg(title);

	m_debugger_frame->EnableButtons(true);
#ifdef _WIN32
	m_thumb_playPause->setToolTip(play_tooltip);
	m_thumb_playPause->setIcon(m_icon_thumb_play);
#endif
	ui->sysPauseAct->setText(Emu.IsReady() ? tr("&Play\tCtrl+E") : tr("&Resume\tCtrl+E"));
	ui->sysPauseAct->setIcon(m_icon_play);
	ui->toolbar_start->setIcon(m_icon_play);
	ui->toolbar_start->setText(tr("Play"));
	ui->toolbar_start->setToolTip(play_tooltip);

	EnableMenus(true);

	ui->actionManage_Users->setEnabled(false);
}

void main_window::EnableMenus(bool enabled)
{
	// Thumbnail Buttons
#ifdef _WIN32
	m_thumb_playPause->setEnabled(enabled);
	m_thumb_stop->setEnabled(enabled);
	m_thumb_restart->setEnabled(enabled);
#endif

	// Toolbar
	ui->toolbar_start->setEnabled(enabled);
	ui->toolbar_stop->setEnabled(enabled);

	// Emulation
	ui->sysPauseAct->setEnabled(enabled);
	ui->sysStopAct->setEnabled(enabled);
	ui->sysRebootAct->setEnabled(enabled);

	// PS3 Commands
	ui->sysSendOpenMenuAct->setEnabled(enabled);
	ui->sysSendExitAct->setEnabled(enabled);

	// Tools
	ui->toolskernel_explorerAct->setEnabled(enabled);
	ui->toolsmemory_viewerAct->setEnabled(enabled);
	ui->toolsRsxDebuggerAct->setEnabled(enabled);
	ui->toolsStringSearchAct->setEnabled(enabled);
	ui->actionCreate_RSX_Capture->setEnabled(enabled);
}

void main_window::BootRecentAction(const QAction* act)
{
	if (Emu.IsRunning())
	{
		return;
	}

	const QString pth = act->data().toString();
	const std::string path = sstr(pth);
	QString name;
	bool contains_path = false;

	int idx = -1;
	for (int i = 0; i < m_rg_entries.count(); i++)
	{
		if (m_rg_entries.at(i).first == pth)
		{
			idx = i;
			contains_path = true;
			name = m_rg_entries.at(idx).second;
			break;
		}
	}

	// path is invalid: remove action from list return
	if ((contains_path && name.isEmpty()) || (!QFileInfo(pth).isDir() && !QFileInfo(pth).isFile()))
	{
		if (contains_path)
		{
			// clear menu of actions
			for (auto act : m_recent_game_acts)
			{
				ui->bootRecentMenu->removeAction(act);
			}

			// remove action from list
			m_rg_entries.removeAt(idx);
			m_recent_game_acts.removeAt(idx);

			m_gui_settings->SetValue(gui::rg_entries, m_gui_settings->List2Var(m_rg_entries));

			gui_log.error("Recent Game not valid, removed from Boot Recent list: %s", path);

			// refill menu with actions
			for (int i = 0; i < m_recent_game_acts.count(); i++)
			{
				m_recent_game_acts[i]->setShortcut(tr("Ctrl+%1").arg(i + 1));
				m_recent_game_acts[i]->setToolTip(m_rg_entries.at(i).second);
				ui->bootRecentMenu->addAction(m_recent_game_acts[i]);
			}

			gui_log.warning("Boot Recent list refreshed");
			return;
		}

		gui_log.error("Path invalid and not in m_rg_paths: %s", path);
		return;
	}

	gui_log.notice("Booting from recent games list...");
	Boot(path, "", true);
}

QAction* main_window::CreateRecentAction(const q_string_pair& entry, const uint& sc_idx)
{
	// if path is not valid remove from list
	if (entry.second.isEmpty() || (!QFileInfo(entry.first).isDir() && !QFileInfo(entry.first).isFile()))
	{
		if (m_rg_entries.contains(entry))
		{
			gui_log.warning("Recent Game not valid, removing from Boot Recent list: %s", sstr(entry.first));

			const int idx = m_rg_entries.indexOf(entry);
			m_rg_entries.removeAt(idx);

			m_gui_settings->SetValue(gui::rg_entries, m_gui_settings->List2Var(m_rg_entries));
		}
		return nullptr;
	}

	// if name is a path get filename
	QString shown_name = entry.second;
	if (QFileInfo(entry.second).isFile())
	{
		shown_name = entry.second.section('/', -1);
	}

	// create new action
	QAction* act = new QAction(shown_name, this);
	act->setData(entry.first);
	act->setToolTip(entry.second);
	act->setShortcut(tr("Ctrl+%1").arg(sc_idx));

	// truncate if too long
	if (shown_name.length() > 60)
	{
		act->setText(shown_name.left(27) + "(....)" + shown_name.right(27));
	}

	// connect boot
	connect(act, &QAction::triggered, [act, this]() {BootRecentAction(act); });

	return act;
}

void main_window::AddRecentAction(const q_string_pair& entry)
{
	// don't change list on freeze
	if (ui->freezeRecentAct->isChecked())
	{
		return;
	}

	// create new action, return if not valid
	QAction* act = CreateRecentAction(entry, 1);
	if (!act)
	{
		return;
	}

	// clear menu of actions
	for (auto act : m_recent_game_acts)
	{
		ui->bootRecentMenu->removeAction(act);
	}

	// If path already exists, remove it in order to get it to beginning. Also remove duplicates.
	for (int i = m_rg_entries.count() - 1; i >= 0; --i)
	{
		if (m_rg_entries[i].first == entry.first)
		{
			m_rg_entries.removeAt(i);
			m_recent_game_acts.removeAt(i);
		}
	}

	// remove oldest action at the end if needed
	if (m_rg_entries.count() == 9)
	{
		m_rg_entries.removeLast();
		m_recent_game_acts.removeLast();
	}
	else if (m_rg_entries.count() > 9)
	{
		gui_log.error("Recent games entrylist too big");
	}

	if (m_rg_entries.count() < 9)
	{
		// add new action at the beginning
		m_rg_entries.prepend(entry);
		m_recent_game_acts.prepend(act);
	}

	// refill menu with actions
	for (int i = 0; i < m_recent_game_acts.count(); i++)
	{
		m_recent_game_acts[i]->setShortcut(tr("Ctrl+%1").arg(i+1));
		m_recent_game_acts[i]->setToolTip(m_rg_entries.at(i).second);
		ui->bootRecentMenu->addAction(m_recent_game_acts[i]);
	}

	m_gui_settings->SetValue(gui::rg_entries, m_gui_settings->List2Var(m_rg_entries));
}

void main_window::UpdateLanguageActions(const QStringList& language_codes, const QString& language_code)
{
	ui->languageMenu->clear();

	for (const auto& code : language_codes)
	{
		const QLocale locale      = QLocale(code);
		const QString locale_name = QLocale::languageToString(locale.language());

		// create new action
		QAction* act = new QAction(locale_name, this);
		act->setData(code);
		act->setToolTip(locale_name);
		act->setCheckable(true);
		act->setChecked(code == language_code);

		// connect to language changer
		connect(act, &QAction::triggered, [this, code]()
		{
			RequestLanguageChange(code);
		});

		ui->languageMenu->addAction(act);
	}
}

void main_window::RepaintGui()
{
	if (m_game_list_frame)
	{
		m_game_list_frame->RepaintIcons(true);
	}

	if (m_log_frame)
	{
		m_log_frame->RepaintTextColors();
	}

	if (m_debugger_frame)
	{
		m_debugger_frame->ChangeColors();
	}

	RepaintToolBarIcons();
	RepaintThumbnailIcons();

	Q_EMIT RequestTrophyManagerRepaint();
}

void main_window::RetranslateUI(const QStringList& language_codes, const QString& language)
{
	UpdateLanguageActions(language_codes, language);

	ui->retranslateUi(this);

	if (m_game_list_frame)
	{
		m_game_list_frame->Refresh(true);
	}
}

void main_window::ShowTitleBars(bool show)
{
	m_game_list_frame->SetTitleBarVisible(show);
	m_debugger_frame->SetTitleBarVisible(show);
	m_log_frame->SetTitleBarVisible(show);
}

void main_window::CreateActions()
{
	ui->exitAct->setShortcuts(QKeySequence::Quit);

	ui->toolbar_start->setEnabled(false);
	ui->toolbar_stop->setEnabled(false);

	m_category_visible_act_group = new QActionGroup(this);
	m_category_visible_act_group->addAction(ui->showCatHDDGameAct);
	m_category_visible_act_group->addAction(ui->showCatDiscGameAct);
	m_category_visible_act_group->addAction(ui->showCatPS1GamesAct);
	m_category_visible_act_group->addAction(ui->showCatPS2GamesAct);
	m_category_visible_act_group->addAction(ui->showCatPSPGamesAct);
	m_category_visible_act_group->addAction(ui->showCatHomeAct);
	m_category_visible_act_group->addAction(ui->showCatAudioVideoAct);
	m_category_visible_act_group->addAction(ui->showCatGameDataAct);
	m_category_visible_act_group->addAction(ui->showCatUnknownAct);
	m_category_visible_act_group->addAction(ui->showCatOtherAct);
	m_category_visible_act_group->setExclusive(false);

	m_icon_size_act_group = new QActionGroup(this);
	m_icon_size_act_group->addAction(ui->setIconSizeTinyAct);
	m_icon_size_act_group->addAction(ui->setIconSizeSmallAct);
	m_icon_size_act_group->addAction(ui->setIconSizeMediumAct);
	m_icon_size_act_group->addAction(ui->setIconSizeLargeAct);

	m_list_mode_act_group = new QActionGroup(this);
	m_list_mode_act_group->addAction(ui->setlistModeListAct);
	m_list_mode_act_group->addAction(ui->setlistModeGridAct);
}

void main_window::CreateConnects()
{
	connect(ui->bootElfAct, &QAction::triggered, this, &main_window::BootElf);
	connect(ui->bootGameAct, &QAction::triggered, this, &main_window::BootGame);
	connect(ui->actionopen_rsx_capture, &QAction::triggered, [this](){ BootRsxCapture(); });
	connect(ui->actionCreate_RSX_Capture, &QAction::triggered, []()
	{
		g_user_asked_for_frame_capture = true;
	});

	connect(ui->addGamesAct, &QAction::triggered, [this]()
	{
		QStringList paths;

		// Only select one folder for now
		paths << QFileDialog::getExistingDirectory(this, tr("Select a folder containing one or more games"), qstr(fs::get_config_dir()), QFileDialog::ShowDirsOnly | QFileDialog::DontResolveSymlinks);

		if (!paths.isEmpty())
		{
			for (const QString& path : paths)
			{
				AddGamesFromDir(path);
			}
			m_game_list_frame->Refresh(true);
		}
	});

	connect(ui->bootRecentMenu, &QMenu::aboutToShow, [this]()
	{
		// Enable/Disable Recent Games List
		const bool stopped = Emu.IsStopped();
		for (auto act : ui->bootRecentMenu->actions())
		{
			if (act != ui->freezeRecentAct && act != ui->clearRecentAct)
			{
				act->setEnabled(stopped);
			}
		}
	});

	connect(ui->clearRecentAct, &QAction::triggered, [this]()
	{
		if (ui->freezeRecentAct->isChecked())
		{
			return;
		}
		m_rg_entries.clear();
		for (auto act : m_recent_game_acts)
		{
			ui->bootRecentMenu->removeAction(act);
		}
		m_recent_game_acts.clear();
		m_gui_settings->SetValue(gui::rg_entries, m_gui_settings->List2Var(q_pair_list()));
	});

	connect(ui->freezeRecentAct, &QAction::triggered, [this](bool checked)
	{
		m_gui_settings->SetValue(gui::rg_freeze, checked);
	});

	connect(ui->bootInstallPkgAct, &QAction::triggered, [this] {InstallPackages(); });
	connect(ui->bootInstallPupAct, &QAction::triggered, [this] {InstallPup(); });
	connect(ui->exitAct, &QAction::triggered, this, &QWidget::close);

	connect(ui->batchCreatePPUCachesAct, &QAction::triggered, m_game_list_frame, &game_list_frame::BatchCreatePPUCaches);
	connect(ui->batchRemovePPUCachesAct, &QAction::triggered, m_game_list_frame, &game_list_frame::BatchRemovePPUCaches);
	connect(ui->batchRemoveSPUCachesAct, &QAction::triggered, m_game_list_frame, &game_list_frame::BatchRemoveSPUCaches);
	connect(ui->batchRemoveShaderCachesAct, &QAction::triggered, m_game_list_frame, &game_list_frame::BatchRemoveShaderCaches);
	connect(ui->batchRemoveCustomConfigurationsAct, &QAction::triggered, m_game_list_frame, &game_list_frame::BatchRemoveCustomConfigurations);
	connect(ui->batchRemoveCustomPadConfigurationsAct, &QAction::triggered, m_game_list_frame, &game_list_frame::BatchRemoveCustomPadConfigurations);

	connect(ui->removeDiskCacheAct, &QAction::triggered, this, &main_window::RemoveDiskCache);

	connect(ui->removeFirmwareCacheAct, &QAction::triggered, this, &main_window::RemoveFirmwareCache);
	connect(ui->createFirmwareCacheAct, &QAction::triggered, this, &main_window::CreateFirmwareCache);

	connect(ui->sysPauseAct, &QAction::triggered, this, &main_window::OnPlayOrPause);
	connect(ui->sysStopAct, &QAction::triggered, [this]() { Emu.Stop(); });
	connect(ui->sysRebootAct, &QAction::triggered, [this]() { Emu.Restart(); });

	connect(ui->sysSendOpenMenuAct, &QAction::triggered, [this]()
	{
		sysutil_send_system_cmd(m_sys_menu_opened ? 0x0132 /* CELL_SYSUTIL_SYSTEM_MENU_CLOSE */ : 0x0131 /* CELL_SYSUTIL_SYSTEM_MENU_OPEN */, 0);
		m_sys_menu_opened = !m_sys_menu_opened;
		ui->sysSendOpenMenuAct->setText(tr("Send &%0 system menu cmd").arg(m_sys_menu_opened ? tr("close") : tr("open")));
	});

	connect(ui->sysSendExitAct, &QAction::triggered, [this]()
	{
		sysutil_send_system_cmd(0x0101 /* CELL_SYSUTIL_REQUEST_EXITGAME */, 0);
	});

	auto open_settings = [this](int tabIndex)
	{
		settings_dialog dlg(m_gui_settings, m_emu_settings, tabIndex, this);
		connect(&dlg, &settings_dialog::GuiSettingsSaveRequest, this, &main_window::SaveWindowState);
		connect(&dlg, &settings_dialog::GuiSettingsSyncRequest, this, &main_window::ConfigureGuiFromSettings);
		connect(&dlg, &settings_dialog::GuiStylesheetRequest, this, &main_window::RequestGlobalStylesheetChange);
		connect(&dlg, &settings_dialog::GuiRepaintRequest, this, &main_window::RepaintGui);
		connect(&dlg, &settings_dialog::EmuSettingsApplied, this, &main_window::NotifyEmuSettingsChange);
		connect(&dlg, &settings_dialog::EmuSettingsApplied, m_log_frame, &log_frame::LoadSettings);
		dlg.exec();
	};

	connect(ui->confCPUAct,    &QAction::triggered, [=, this]() { open_settings(0); });
	connect(ui->confGPUAct,    &QAction::triggered, [=, this]() { open_settings(1); });
	connect(ui->confAudioAct,  &QAction::triggered, [=, this]() { open_settings(2); });
	connect(ui->confIOAct,     &QAction::triggered, [=, this]() { open_settings(3); });
	connect(ui->confSystemAct, &QAction::triggered, [=, this]() { open_settings(4); });
	connect(ui->confAdvAct,    &QAction::triggered, [=, this]() { open_settings(6); });
	connect(ui->confEmuAct,    &QAction::triggered, [=, this]() { open_settings(7); });
	connect(ui->confGuiAct,    &QAction::triggered, [=, this]() { open_settings(8); });

	auto open_pad_settings = [this]
	{
		pad_settings_dialog dlg(m_gui_settings, this);
		dlg.exec();
	};

	connect(ui->confPadsAct, &QAction::triggered, open_pad_settings);

	connect(ui->confRPCNAct, &QAction::triggered, [this]()
	{
		rpcn_settings_dialog dlg(this);
		dlg.exec();
	});

	connect(ui->confAutopauseManagerAct, &QAction::triggered, [this]()
	{
		auto_pause_settings_dialog dlg(this);
		dlg.exec();
	});

	connect(ui->confVFSDialogAct, &QAction::triggered, [this]()
	{
		vfs_dialog dlg(m_gui_settings, m_emu_settings, this);
		dlg.exec();
		m_game_list_frame->Refresh(true); // dev-hdd0 may have changed. Refresh just in case.
	});

	connect(ui->confSavedataManagerAct, &QAction::triggered, [this]
	{
		save_manager_dialog* save_manager = new save_manager_dialog(m_gui_settings, m_persistent_settings);
		connect(this, &main_window::RequestTrophyManagerRepaint, save_manager, &save_manager_dialog::HandleRepaintUiRequest);
		save_manager->show();
	});

	connect(ui->actionManage_Trophy_Data, &QAction::triggered, [this]
	{
		trophy_manager_dialog* trop_manager = new trophy_manager_dialog(m_gui_settings);
		connect(this, &main_window::RequestTrophyManagerRepaint, trop_manager, &trophy_manager_dialog::HandleRepaintUiRequest);
		trop_manager->show();
	});

	connect(ui->actionManage_Skylanders_Portal, &QAction::triggered, [this]
	{
		skylander_dialog* sky_diag = skylander_dialog::get_dlg(this);
		sky_diag->show();
	});

	connect(ui->actionManage_Cheats, &QAction::triggered, [this]
	{
		cheat_manager_dialog* cheat_manager = cheat_manager_dialog::get_dlg(this);
		cheat_manager->show();
 	});

	connect(ui->actionManage_Game_Patches, &QAction::triggered, [this]
	{
		std::unordered_map<std::string, std::set<std::string>> games;
		if (m_game_list_frame)
		{
			for (const auto& game : m_game_list_frame->GetGameInfo())
			{
				if (game)
				{
					games[game->info.serial].insert(game_list_frame::GetGameVersion(game));
				}
			}
		}
		patch_manager_dialog patch_manager(m_gui_settings, games, this);
		patch_manager.exec();
 	});

	connect(ui->actionManage_Users, &QAction::triggered, [this]
	{
		user_manager_dialog user_manager(m_gui_settings, m_persistent_settings, this);
		user_manager.exec();
		m_game_list_frame->Refresh(true); // New user may have different games unlocked.
	});

	connect(ui->actionManage_Screenshots, &QAction::triggered, [this]
	{
		screenshot_manager_dialog* screenshot_manager = new screenshot_manager_dialog();
		screenshot_manager->show();
	});

	connect(ui->toolsCgDisasmAct, &QAction::triggered, [this]
	{
		cg_disasm_window* cgdw = new cg_disasm_window(m_gui_settings);
		cgdw->show();
	});

	connect(ui->toolskernel_explorerAct, &QAction::triggered, [this]
	{
		kernel_explorer* kernelExplorer = new kernel_explorer(this);
		kernelExplorer->show();
	});

	connect(ui->toolsmemory_viewerAct, &QAction::triggered, [this]
	{
		memory_viewer_panel* mvp = new memory_viewer_panel(this);
		mvp->show();
	});

	connect(ui->toolsRsxDebuggerAct, &QAction::triggered, [this]
	{
		rsx_debugger* rsx = new rsx_debugger(m_gui_settings);
		rsx->show();
	});

	connect(ui->toolsStringSearchAct, &QAction::triggered, [this]
	{
		memory_string_searcher* mss = new memory_string_searcher(this);
		mss->show();
	});

	connect(ui->toolsDecryptSprxLibsAct, &QAction::triggered, this, &main_window::DecryptSPRXLibraries);

	connect(ui->showDebuggerAct, &QAction::triggered, [this](bool checked)
	{
		checked ? m_debugger_frame->show() : m_debugger_frame->hide();
		m_gui_settings->SetValue(gui::mw_debugger, checked);
	});

	connect(ui->showLogAct, &QAction::triggered, [this](bool checked)
	{
		checked ? m_log_frame->show() : m_log_frame->hide();
		m_gui_settings->SetValue(gui::mw_logger, checked);
	});

	connect(ui->showGameListAct, &QAction::triggered, [this](bool checked)
	{
		checked ? m_game_list_frame->show() : m_game_list_frame->hide();
		m_gui_settings->SetValue(gui::mw_gamelist, checked);
	});

	connect(ui->showTitleBarsAct, &QAction::triggered, [this](bool checked)
	{
		ShowTitleBars(checked);
		m_gui_settings->SetValue(gui::mw_titleBarsVisible, checked);
	});

	connect(ui->showToolBarAct, &QAction::triggered, [this](bool checked)
	{
		ui->toolBar->setVisible(checked);
		m_gui_settings->SetValue(gui::mw_toolBarVisible, checked);
	});

	connect(ui->showHiddenEntriesAct, &QAction::triggered, [this](bool checked)
	{
		m_gui_settings->SetValue(gui::gl_show_hidden, checked);
		m_game_list_frame->SetShowHidden(checked);
		m_game_list_frame->Refresh();
	});

	connect(ui->showCompatibilityInGridAct, &QAction::triggered, m_game_list_frame, &game_list_frame::SetShowCompatibilityInGrid);

	connect(ui->refreshGameListAct, &QAction::triggered, [this]
	{
		m_game_list_frame->Refresh(true);
	});

	connect(m_category_visible_act_group, &QActionGroup::triggered, [this](QAction* act)
	{
		QStringList categories;
		int id = 0;
		const bool checked = act->isChecked();

		if      (act == ui->showCatHDDGameAct)    categories += category::cat_hdd_game, id = Category::HDD_Game;
		else if (act == ui->showCatDiscGameAct)   categories += category::cat_disc_game, id = Category::Disc_Game;
		else if (act == ui->showCatPS1GamesAct)   categories += category::cat_ps1_game, id = Category::PS1_Game;
		else if (act == ui->showCatPS2GamesAct)   categories += category::ps2_games, id = Category::PS2_Game;
		else if (act == ui->showCatPSPGamesAct)   categories += category::psp_games, id = Category::PSP_Game;
		else if (act == ui->showCatHomeAct)       categories += category::cat_home, id = Category::Home;
		else if (act == ui->showCatAudioVideoAct) categories += category::media, id = Category::Media;
		else if (act == ui->showCatGameDataAct)   categories += category::data, id = Category::Data;
		else if (act == ui->showCatUnknownAct)    categories += category::cat_unknown, id = Category::Unknown_Cat;
		else if (act == ui->showCatOtherAct)      categories += category::others, id = Category::Others;
		else gui_log.warning("categoryVisibleActGroup: category action not found");

		if (!categories.isEmpty())
		{
			m_game_list_frame->ToggleCategoryFilter(categories, checked);
			m_gui_settings->SetCategoryVisibility(id, checked);
		}
	});

	/*
	connect(ui->updateAct, &QAction::triggered, [this]()
	{
#if !defined(_WIN32) && !defined(__linux__)
		QMessageBox::warning(this, tr("Auto-updater"), tr("The auto-updater currently isn't available for your os."));
		return;
#endif
		if(!Emu.IsStopped())
		{
			QMessageBox::warning(this, tr("Auto-updater"), tr("Please stop the emulation before trying to update."));
			return;
		}
		m_updater.check_for_updates(false, false, this);
	});
	*/

	connect(ui->aboutAct, &QAction::triggered, [this]
	{
		about_dialog dlg(this);
		dlg.exec();
	});

	connect(ui->aboutQtAct, &QAction::triggered, qApp, &QApplication::aboutQt);

	connect(m_icon_size_act_group, &QActionGroup::triggered, [this](QAction* act)
	{
		static const int index_small  = gui::get_Index(gui::gl_icon_size_small);
		static const int index_medium = gui::get_Index(gui::gl_icon_size_medium);

		int index;

		if (act == ui->setIconSizeTinyAct)
			index = 0;
		else if (act == ui->setIconSizeSmallAct)
			index = index_small;
		else if (act == ui->setIconSizeMediumAct)
			index = index_medium;
		else
			index = gui::gl_max_slider_pos;

		m_save_slider_pos = true;
		ResizeIcons(index);
	});

	connect(m_game_list_frame, &game_list_frame::RequestIconSizeChange, [this](const int& val)
	{
		const int idx = ui->sizeSlider->value() + val;
		m_save_slider_pos = true;
		ResizeIcons(idx);
	});

	connect(m_list_mode_act_group, &QActionGroup::triggered, [this](QAction* act)
	{
		const bool is_list_act = act == ui->setlistModeListAct;
		if (is_list_act == m_is_list_mode)
			return;

		const int slider_pos = ui->sizeSlider->sliderPosition();
		ui->sizeSlider->setSliderPosition(m_other_slider_pos);
		SetIconSizeActions(m_other_slider_pos);
		m_other_slider_pos = slider_pos;

		m_is_list_mode = is_list_act;
		m_game_list_frame->SetListMode(m_is_list_mode);
		m_category_visible_act_group->setEnabled(m_is_list_mode);
	});

	connect(ui->toolbar_open, &QAction::triggered, this, &main_window::BootGame);
	connect(ui->toolbar_refresh, &QAction::triggered, [this]() { m_game_list_frame->Refresh(true); });
	connect(ui->toolbar_stop, &QAction::triggered, [this]() { Emu.Stop(); });
	connect(ui->toolbar_start, &QAction::triggered, this, &main_window::OnPlayOrPause);

	connect(ui->toolbar_fullscreen, &QAction::triggered, [this]
	{
		if (isFullScreen())
		{
			showNormal();
			ui->toolbar_fullscreen->setIcon(m_icon_fullscreen_on);
		}
		else
		{
			showFullScreen();
			ui->toolbar_fullscreen->setIcon(m_icon_fullscreen_off);
		}
	});

	connect(ui->toolbar_controls, &QAction::triggered, open_pad_settings);
	connect(ui->toolbar_config, &QAction::triggered, [=, this]() { open_settings(0); });
	connect(ui->toolbar_list, &QAction::triggered, [this]() { ui->setlistModeListAct->trigger(); });
	connect(ui->toolbar_grid, &QAction::triggered, [this]() { ui->setlistModeGridAct->trigger(); });

	connect(ui->sizeSlider, &QSlider::valueChanged, this, &main_window::ResizeIcons);
	connect(ui->sizeSlider, &QSlider::sliderReleased, this, [&]
	{
		const int index = ui->sizeSlider->value();
		m_gui_settings->SetValue(m_is_list_mode ? gui::gl_iconSize : gui::gl_iconSizeGrid, index);
		SetIconSizeActions(index);
	});
	connect(ui->sizeSlider, &QSlider::actionTriggered, [&](int action)
	{
		if (action != QAbstractSlider::SliderNoAction && action != QAbstractSlider::SliderMove)
		{	// we only want to save on mouseclicks or slider release (the other connect handles this)
			m_save_slider_pos = true; // actionTriggered happens before the value was changed
		}
	});

	connect(ui->mw_searchbar, &QLineEdit::textChanged, m_game_list_frame, &game_list_frame::SetSearchText);
}

void main_window::CreateDockWindows()
{
	// new mainwindow widget because existing seems to be bugged for now
	m_mw = new QMainWindow();
	m_mw->setContextMenuPolicy(Qt::PreventContextMenu);

	m_game_list_frame = new game_list_frame(m_gui_settings, m_emu_settings, m_persistent_settings, m_mw);
	m_game_list_frame->setObjectName("gamelist");
	m_debugger_frame = new debugger_frame(m_gui_settings, m_mw);
	m_debugger_frame->setObjectName("debugger");
	m_log_frame = new log_frame(m_gui_settings, m_mw);
	m_log_frame->setObjectName("logger");

	m_mw->addDockWidget(Qt::LeftDockWidgetArea, m_game_list_frame);
	m_mw->addDockWidget(Qt::LeftDockWidgetArea, m_log_frame);
	m_mw->addDockWidget(Qt::RightDockWidgetArea, m_debugger_frame);
	m_mw->setDockNestingEnabled(true);
	m_mw->resizeDocks({ m_log_frame }, { m_mw->sizeHint().height() / 10 }, Qt::Orientation::Vertical);
	setCentralWidget(m_mw);

	connect(m_log_frame, &log_frame::LogFrameClosed, [this]()
	{
		if (ui->showLogAct->isChecked())
		{
			ui->showLogAct->setChecked(false);
			m_gui_settings->SetValue(gui::mw_logger, false);
		}
	});

	connect(m_debugger_frame, &debugger_frame::DebugFrameClosed, [this]()
	{
		if (ui->showDebuggerAct->isChecked())
		{
			ui->showDebuggerAct->setChecked(false);
			m_gui_settings->SetValue(gui::mw_debugger, false);
		}
	});

	connect(m_game_list_frame, &game_list_frame::GameListFrameClosed, [this]()
	{
		if (ui->showGameListAct->isChecked())
		{
			ui->showGameListAct->setChecked(false);
			m_gui_settings->SetValue(gui::mw_gamelist, false);
		}
	});

	connect(m_game_list_frame, &game_list_frame::NotifyGameSelection, [this](const game_info& game)
	{
		// Only change the button logic while the emulator is stopped.
		if (Emu.IsStopped())
		{
			QString tooltip;

			bool enable_play_buttons = true;

			if (game) // A game was selected
			{
				const std::string title_and_title_id = game->info.name + " [" + game->info.serial + "]";

				if (title_and_title_id == Emu.GetTitleAndTitleID()) // This should usually not cause trouble, but feel free to improve.
				{
					tooltip = tr("Restart %0").arg(qstr(title_and_title_id));

					ui->toolbar_start->setIcon(m_icon_restart);
					ui->toolbar_start->setText(tr("Restart"));
				}
				else
				{
					tooltip = tr("Play %0").arg(qstr(title_and_title_id));

					ui->toolbar_start->setIcon(m_icon_play);
					ui->toolbar_start->setText(tr("Play"));
				}
			}
			else if (m_selected_game) // No game was selected. Check if a game was selected before.
			{
				if (Emu.IsReady()) // Prefer games that are about to be booted ("Automatically start games" was set to off)
				{
					tooltip = tr("Play %0").arg(GetCurrentTitle());

					ui->toolbar_start->setIcon(m_icon_play);
				}
				else if (const auto path = Emu.GetBoot(); !path.empty()) // Restartable games
				{
					tooltip = tr("Restart %0").arg(GetCurrentTitle());

					ui->toolbar_start->setIcon(m_icon_restart);
					ui->toolbar_start->setText(tr("Restart"));
				}
				else if (!m_recent_game_acts.isEmpty()) // Get last played game
				{
					tooltip = tr("Play %0").arg(m_recent_game_acts.first()->text());
				}
				else
				{
					enable_play_buttons = false;
				}
			}
			else
			{
				enable_play_buttons = false;
			}

			ui->toolbar_start->setEnabled(enable_play_buttons);
			ui->sysPauseAct->setEnabled(enable_play_buttons);
#ifdef _WIN32
			m_thumb_playPause->setEnabled(enable_play_buttons);
#endif

			if (!tooltip.isEmpty())
			{
				ui->toolbar_start->setToolTip(tooltip);
#ifdef _WIN32
				m_thumb_playPause->setToolTip(tooltip);
#endif
			}
		}

		m_selected_game = game;
	});

	connect(m_game_list_frame, &game_list_frame::RequestBoot, [this](const game_info& game, bool force_global_config)
	{
		Boot(game->info.path, game->info.serial, false, false, force_global_config);
	});

	connect(m_game_list_frame, &game_list_frame::NotifyEmuSettingsChange, this, &main_window::NotifyEmuSettingsChange);
}

void main_window::ConfigureGuiFromSettings(bool configure_all)
{
	// Restore GUI state if needed. We need to if they exist.
	if (!restoreGeometry(m_gui_settings->GetValue(gui::mw_geometry).toByteArray()))
	{
		// By default, set the window to 70% of the screen and the debugger frame is hidden.
		m_debugger_frame->hide();
		resize(QGuiApplication::primaryScreen()->availableSize() * 0.7);
	}

	restoreState(m_gui_settings->GetValue(gui::mw_windowState).toByteArray());
	m_mw->restoreState(m_gui_settings->GetValue(gui::mw_mwState).toByteArray());

	ui->freezeRecentAct->setChecked(m_gui_settings->GetValue(gui::rg_freeze).toBool());
	m_rg_entries = m_gui_settings->Var2List(m_gui_settings->GetValue(gui::rg_entries));

	// clear recent games menu of actions
	for (auto act : m_recent_game_acts)
	{
		ui->bootRecentMenu->removeAction(act);
	}
	m_recent_game_acts.clear();

	// Fill the recent games menu
	for (int i = 0; i < m_rg_entries.count(); i++)
	{
		// adjust old unformatted entries (avoid duplication)
		m_rg_entries[i] = gui::Recent_Game(m_rg_entries[i].first, m_rg_entries[i].second);

		// create new action
		QAction* act = CreateRecentAction(m_rg_entries[i], i + 1);

		// add action to menu
		if (act)
		{
			m_recent_game_acts.append(act);
			ui->bootRecentMenu->addAction(act);
		}
		else
		{
			i--; // list count is now an entry shorter so we have to repeat the same index in order to load all other entries
		}
	}

	ui->showLogAct->setChecked(m_gui_settings->GetValue(gui::mw_logger).toBool());
	ui->showGameListAct->setChecked(m_gui_settings->GetValue(gui::mw_gamelist).toBool());
	ui->showDebuggerAct->setChecked(m_gui_settings->GetValue(gui::mw_debugger).toBool());
	ui->showToolBarAct->setChecked(m_gui_settings->GetValue(gui::mw_toolBarVisible).toBool());
	ui->showTitleBarsAct->setChecked(m_gui_settings->GetValue(gui::mw_titleBarsVisible).toBool());

	m_debugger_frame->setVisible(ui->showDebuggerAct->isChecked());
	m_log_frame->setVisible(ui->showLogAct->isChecked());
	m_game_list_frame->setVisible(ui->showGameListAct->isChecked());
	ui->toolBar->setVisible(ui->showToolBarAct->isChecked());

	ShowTitleBars(ui->showTitleBarsAct->isChecked());

	ui->showHiddenEntriesAct->setChecked(m_gui_settings->GetValue(gui::gl_show_hidden).toBool());
	m_game_list_frame->SetShowHidden(ui->showHiddenEntriesAct->isChecked()); // prevent GetValue in m_game_list_frame->LoadSettings

	ui->showCompatibilityInGridAct->setChecked(m_gui_settings->GetValue(gui::gl_draw_compat).toBool());

	ui->showCatHDDGameAct->setChecked(m_gui_settings->GetCategoryVisibility(Category::HDD_Game));
	ui->showCatDiscGameAct->setChecked(m_gui_settings->GetCategoryVisibility(Category::Disc_Game));
	ui->showCatPS1GamesAct->setChecked(m_gui_settings->GetCategoryVisibility(Category::PS1_Game));
	ui->showCatPS2GamesAct->setChecked(m_gui_settings->GetCategoryVisibility(Category::PS2_Game));
	ui->showCatPSPGamesAct->setChecked(m_gui_settings->GetCategoryVisibility(Category::PSP_Game));
	ui->showCatHomeAct->setChecked(m_gui_settings->GetCategoryVisibility(Category::Home));
	ui->showCatAudioVideoAct->setChecked(m_gui_settings->GetCategoryVisibility(Category::Media));
	ui->showCatGameDataAct->setChecked(m_gui_settings->GetCategoryVisibility(Category::Data));
	ui->showCatUnknownAct->setChecked(m_gui_settings->GetCategoryVisibility(Category::Unknown_Cat));
	ui->showCatOtherAct->setChecked(m_gui_settings->GetCategoryVisibility(Category::Others));

	// handle icon size options
	m_is_list_mode = m_gui_settings->GetValue(gui::gl_listMode).toBool();
	if (m_is_list_mode)
		ui->setlistModeListAct->setChecked(true);
	else
		ui->setlistModeGridAct->setChecked(true);
	m_category_visible_act_group->setEnabled(m_is_list_mode);

	const int icon_size_index = m_gui_settings->GetValue(m_is_list_mode ? gui::gl_iconSize : gui::gl_iconSizeGrid).toInt();
	m_other_slider_pos = m_gui_settings->GetValue(!m_is_list_mode ? gui::gl_iconSize : gui::gl_iconSizeGrid).toInt();
	ui->sizeSlider->setSliderPosition(icon_size_index);
	SetIconSizeActions(icon_size_index);

	if (configure_all)
	{
		// Handle log settings
		m_log_frame->LoadSettings();

		// Gamelist
		m_game_list_frame->LoadSettings();
	}
}

void main_window::SetIconSizeActions(int idx)
{
	static const int threshold_tiny = gui::get_Index((gui::gl_icon_size_small + gui::gl_icon_size_min) / 2);
	static const int threshold_small = gui::get_Index((gui::gl_icon_size_medium + gui::gl_icon_size_small) / 2);
	static const int threshold_medium = gui::get_Index((gui::gl_icon_size_max + gui::gl_icon_size_medium) / 2);

	if (idx < threshold_tiny)
		ui->setIconSizeTinyAct->setChecked(true);
	else if (idx < threshold_small)
		ui->setIconSizeSmallAct->setChecked(true);
	else if (idx < threshold_medium)
		ui->setIconSizeMediumAct->setChecked(true);
	else
		ui->setIconSizeLargeAct->setChecked(true);
}

void main_window::RemoveDiskCache()
{
	const std::string cache_dir = Emulator::GetHdd1Dir() + "/caches";

	if (fs::is_dir(cache_dir) && fs::remove_all(cache_dir, false))
	{
		QMessageBox::information(this, tr("Cache Cleared"), tr("Disk cache was cleared successfully"));
	}
	else
	{
		QMessageBox::warning(this, tr("Error"), tr("Could not remove disk cache"));
	}
}

void main_window::RemoveFirmwareCache()
{
	const std::string cache_dir = Emu.GetCacheDir();

	if (!fs::is_dir(cache_dir))
		return;

	if (QMessageBox::question(this, tr("Confirm Removal"), tr("Remove firmware cache?")) != QMessageBox::Yes)
		return;

	u32 caches_removed = 0;
	u32 caches_total = 0;

	const QStringList filter{ QStringLiteral("ppu-*-lib*.sprx")};

	QDirIterator dir_iter(qstr(cache_dir), filter, QDir::Dirs | QDir::NoDotAndDotDot);

	while (dir_iter.hasNext())
	{
		const QString path = dir_iter.next();

		if (QDir(path).removeRecursively())
		{
			++caches_removed;
			gui_log.notice("Removed firmware cache: %s", sstr(path));
		}
		else
		{
			gui_log.warning("Could not remove firmware cache: %s", sstr(path));
		}

		++caches_total;
	}

	const bool success = caches_total == caches_removed;

	if (success)
		gui_log.success("Removed firmware cache in %s", cache_dir);
	else
		gui_log.fatal("Only %d/%d firmware caches could be removed in %s", caches_removed, caches_total, cache_dir);

	return;
}

void main_window::CreateFirmwareCache()
{
	if (!m_gui_settings->GetBootConfirmation(this))
	{
		return;
	}

	Emu.SetForceBoot(true);
	Emu.BootGame(g_cfg.vfs.get_dev_flash() + "sys/external/", "", true);
}

void main_window::keyPressEvent(QKeyEvent *keyEvent)
{
	if (((keyEvent->modifiers() & Qt::AltModifier) && keyEvent->key() == Qt::Key_Return) || (isFullScreen() && keyEvent->key() == Qt::Key_Escape))
	{
		ui->toolbar_fullscreen->trigger();
	}

	if (keyEvent->modifiers() & Qt::ControlModifier)
	{
		switch (keyEvent->key())
		{
		case Qt::Key_E: if (Emu.IsPaused()) Emu.Resume(); else if (Emu.IsReady()) Emu.Run(true); return;
		case Qt::Key_P: if (Emu.IsRunning()) Emu.Pause(); return;
		case Qt::Key_S: if (!Emu.IsStopped()) Emu.Stop(); return;
		case Qt::Key_R: if (!Emu.GetBoot().empty()) Emu.Restart(); return;
		}
	}
}

void main_window::mouseDoubleClickEvent(QMouseEvent *event)
{
	if (isFullScreen())
	{
		if (event->button() == Qt::LeftButton)
		{
			showNormal();
			ui->toolbar_fullscreen->setIcon(m_icon_fullscreen_on);
		}
	}
}

/** Override the Qt close event to have the emulator stop and the application die.
*/
void main_window::closeEvent(QCloseEvent* closeEvent)
{
	if (!m_gui_settings->GetBootConfirmation(this, gui::ib_confirm_exit))
	{
		closeEvent->ignore();
		return;
	}

	// Cleanly stop and quit the emulator.
	Emu.Quit(true);
}

/**
Add valid disc games to gamelist (games.yml)
@param path = dir path to scan for game
*/
void main_window::AddGamesFromDir(const QString& path)
{
	if (!QFileInfo(path).isDir())
		return;

	const std::string s_path = sstr(path);

	// search dropped path first or else the direct parent to an elf is wrongly skipped
	if (const auto error = Emu.BootGame(s_path, "", false, true); error == game_boot_result::no_errors)
	{
		gui_log.notice("Returned from game addition by drag and drop: %s", s_path);
	}

	// search direct subdirectories, that way we can drop one folder containing all games
	QDirIterator dir_iter(path, QDir::Dirs | QDir::NoDotAndDotDot);
	while (dir_iter.hasNext())
	{
		const std::string path = sstr(dir_iter.next());

		if (const auto error = Emu.BootGame(path, "", false, true); error == game_boot_result::no_errors)
		{
			gui_log.notice("Returned from game addition by drag and drop: %s", path);
		}
	}
}

/**
Check data for valid file types and cache their paths if necessary
@param md = data containing file urls
@param savePaths = flag for path caching
@returns validity of file type
*/
main_window::drop_type main_window::IsValidFile(const QMimeData& md, QStringList* drop_paths)
{
	auto drop_type = drop_type::drop_error;

	const QList<QUrl> list = md.urls(); // get list of all the dropped file urls

	for (auto&& url : list) // check each file in url list for valid type
	{
		const QString path = url.toLocalFile(); // convert url to filepath

		const QFileInfo info = path;

		// check for directories first, only valid if all other paths led to directories until now.
		if (info.isDir())
		{
			if (drop_type != drop_type::drop_dir && drop_type != drop_type::drop_error)
			{
				return drop_type::drop_error;
			}

			drop_type = drop_type::drop_dir;
		}
		else if (info.fileName() == "PS3UPDAT.PUP")
		{
			if (list.size() != 1)
			{
				return drop_type::drop_error;
			}

			drop_type = drop_type::drop_pup;
		}
		else if (info.suffix().toLower() == "pkg")
		{
			if (drop_type != drop_type::drop_pkg && drop_type != drop_type::drop_error)
			{
				return drop_type::drop_error;
			}

			drop_type = drop_type::drop_pkg;
		}
		else if (info.suffix() == "rap")
		{
			if (drop_type != drop_type::drop_rap && drop_type != drop_type::drop_error)
			{
				return drop_type::drop_error;
			}

			drop_type = drop_type::drop_rap;
		}
		else if (list.size() == 1)
		{
			if (info.suffix() == "rrc")
			{
				drop_type = drop_type::drop_rrc;
			}
			else
			{
				drop_type = drop_type::drop_game;
			}
		}
		else
		{
			return drop_type::drop_error;
		}

		if (drop_paths) // we only need to know the paths on drop
		{
			drop_paths->append(path);
		}
	}

	return drop_type;
}

void main_window::dropEvent(QDropEvent* event)
{
	QStringList drop_paths;

	switch (IsValidFile(*event->mimeData(), &drop_paths)) // get valid file paths and drop type
	{
	case drop_type::drop_error:
	{
		break;
	}
	case drop_type::drop_pkg: // install the packages
	{
		InstallPackages(drop_paths);
		break;
	}
	case drop_type::drop_pup: // install the firmware
	{
		InstallPup(drop_paths.first());
		break;
	}
	case drop_type::drop_rap: // import rap files to exdata dir
	{
		int installed_rap_count = 0;

		for (const auto& rap : drop_paths)
		{
			const std::string rapname = sstr(QFileInfo(rap).fileName());

			if (InstallRapFile(rap, rapname))
			{
				gui_log.success("Successfully copied rap file by drop: %s", rapname);
				installed_rap_count++;
			}
			else
			{
				gui_log.error("Could not copy rap file by drop: %s", rapname);
			}
		}

		if (installed_rap_count > 0)
		{
			// Refresh game list since we probably unlocked some games now.
			m_game_list_frame->Refresh(true);
		}
		break;
	}
	case drop_type::drop_dir: // import valid games to gamelist (games.yaml)
	{
		if (!m_gui_settings->GetBootConfirmation(this))
		{
			return;
		}
		for (const auto& path : drop_paths)
		{
			AddGamesFromDir(path);
		}
		m_game_list_frame->Refresh(true);
		break;
	}
	case drop_type::drop_game: // import valid games to gamelist (games.yaml)
	{
		if (!m_gui_settings->GetBootConfirmation(this))
		{
			return;
		}
		if (const auto error = Emu.BootGame(sstr(drop_paths.first()), "", true); error != game_boot_result::no_errors)
		{
			gui_log.error("Boot failed: reason: %s, path: %s", error, sstr(drop_paths.first()));
			show_boot_error(error);
		}
		else
		{
			gui_log.success("Elf Boot from drag and drop done: %s", sstr(drop_paths.first()));
			m_game_list_frame->Refresh(true);
		}
		break;
	}
	case drop_type::drop_rrc: // replay a rsx capture file
	{
		BootRsxCapture(sstr(drop_paths.first()));
		break;
	}
	default:
	{
		gui_log.warning("Invalid dropType in gamelist dropEvent");
		break;
	}
	}
}

void main_window::dragEnterEvent(QDragEnterEvent* event)
{
	if (IsValidFile(*event->mimeData()) != drop_type::drop_error)
	{
		event->accept();
	}
}

void main_window::dragMoveEvent(QDragMoveEvent* event)
{
	if (IsValidFile(*event->mimeData()) != drop_type::drop_error)
	{
		event->accept();
	}
}

void main_window::dragLeaveEvent(QDragLeaveEvent* event)
{
	event->accept();
}<|MERGE_RESOLUTION|>--- conflicted
+++ resolved
@@ -180,9 +180,6 @@
 	// Fix possible hidden game list columns. The game list has to be visible already. Use this after show()
 	m_game_list_frame->FixNarrowColumns();
 
-<<<<<<< HEAD
-/*
-=======
 	// RPCS3 Updater
 
 	QMenu* download_menu = new QMenu(tr("Update Available!"));
@@ -222,7 +219,6 @@
 		}
 	});
 
->>>>>>> 0b023d4e
 #if defined(_WIN32) || defined(__linux__)
 	if (const auto update_value = m_gui_settings->GetValue(gui::m_check_upd_start).toString(); update_value != "false")
 	{
