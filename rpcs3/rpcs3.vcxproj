--- conflicted
+++ resolved
@@ -1,371 +1,3 @@
-<<<<<<< HEAD
-﻿<?xml version="1.0" encoding="utf-8"?>
-<Project DefaultTargets="Build" ToolsVersion="4.0" xmlns="http://schemas.microsoft.com/developer/msbuild/2003">
-  <ItemGroup Label="ProjectConfigurations">
-    <ProjectConfiguration Include="Debug|Win32">
-      <Configuration>Debug</Configuration>
-      <Platform>Win32</Platform>
-    </ProjectConfiguration>
-    <ProjectConfiguration Include="Debug|x64">
-      <Configuration>Debug</Configuration>
-      <Platform>x64</Platform>
-    </ProjectConfiguration>
-    <ProjectConfiguration Include="Release|Win32">
-      <Configuration>Release</Configuration>
-      <Platform>Win32</Platform>
-    </ProjectConfiguration>
-    <ProjectConfiguration Include="Release|x64">
-      <Configuration>Release</Configuration>
-      <Platform>x64</Platform>
-    </ProjectConfiguration>
-  </ItemGroup>
-  <PropertyGroup Label="Globals">
-    <ProjectGuid>{70CD65B0-91D6-4FAE-9A7B-4AF55D0D1B12}</ProjectGuid>
-    <Keyword>Win32Proj</Keyword>
-    <RootNamespace>rpcs3</RootNamespace>
-  </PropertyGroup>
-  <Import Project="$(VCTargetsPath)\Microsoft.Cpp.Default.props" />
-  <PropertyGroup Condition="'$(Configuration)|$(Platform)'=='Debug|Win32'" Label="Configuration">
-    <ConfigurationType>Application</ConfigurationType>
-    <UseDebugLibraries>true</UseDebugLibraries>
-    <CharacterSet>MultiByte</CharacterSet>
-    <PlatformToolset>v110</PlatformToolset>
-  </PropertyGroup>
-  <PropertyGroup Condition="'$(Configuration)|$(Platform)'=='Debug|x64'" Label="Configuration">
-    <ConfigurationType>Application</ConfigurationType>
-    <UseDebugLibraries>true</UseDebugLibraries>
-    <CharacterSet>MultiByte</CharacterSet>
-    <PlatformToolset>v110</PlatformToolset>
-  </PropertyGroup>
-  <PropertyGroup Condition="'$(Configuration)|$(Platform)'=='Release|Win32'" Label="Configuration">
-    <ConfigurationType>Application</ConfigurationType>
-    <UseDebugLibraries>false</UseDebugLibraries>
-    <WholeProgramOptimization>true</WholeProgramOptimization>
-    <CharacterSet>MultiByte</CharacterSet>
-    <PlatformToolset>v110</PlatformToolset>
-    <CLRSupport>false</CLRSupport>
-  </PropertyGroup>
-  <PropertyGroup Condition="'$(Configuration)|$(Platform)'=='Release|x64'" Label="Configuration">
-    <ConfigurationType>Application</ConfigurationType>
-    <UseDebugLibraries>false</UseDebugLibraries>
-    <WholeProgramOptimization>true</WholeProgramOptimization>
-    <CharacterSet>MultiByte</CharacterSet>
-    <PlatformToolset>v110</PlatformToolset>
-    <CLRSupport>false</CLRSupport>
-  </PropertyGroup>
-  <Import Project="$(VCTargetsPath)\Microsoft.Cpp.props" />
-  <ImportGroup Label="ExtensionSettings">
-  </ImportGroup>
-  <ImportGroup Label="PropertySheets" Condition="'$(Configuration)|$(Platform)'=='Debug|Win32'">
-    <Import Project="$(UserRootDir)\Microsoft.Cpp.$(Platform).user.props" Condition="exists('$(UserRootDir)\Microsoft.Cpp.$(Platform).user.props')" Label="LocalAppDataPlatform" />
-  </ImportGroup>
-  <ImportGroup Condition="'$(Configuration)|$(Platform)'=='Debug|x64'" Label="PropertySheets">
-    <Import Project="$(UserRootDir)\Microsoft.Cpp.$(Platform).user.props" Condition="exists('$(UserRootDir)\Microsoft.Cpp.$(Platform).user.props')" Label="LocalAppDataPlatform" />
-  </ImportGroup>
-  <ImportGroup Label="PropertySheets" Condition="'$(Configuration)|$(Platform)'=='Release|Win32'">
-    <Import Project="$(UserRootDir)\Microsoft.Cpp.$(Platform).user.props" Condition="exists('$(UserRootDir)\Microsoft.Cpp.$(Platform).user.props')" Label="LocalAppDataPlatform" />
-  </ImportGroup>
-  <ImportGroup Condition="'$(Configuration)|$(Platform)'=='Release|x64'" Label="PropertySheets">
-    <Import Project="$(UserRootDir)\Microsoft.Cpp.$(Platform).user.props" Condition="exists('$(UserRootDir)\Microsoft.Cpp.$(Platform).user.props')" Label="LocalAppDataPlatform" />
-  </ImportGroup>
-  <PropertyGroup Label="UserMacros" />
-  <PropertyGroup Condition="'$(Configuration)|$(Platform)'=='Debug|Win32'">
-    <IncludePath>.\;..\wxWidgets\include;..\SDL-1.3.0-5538\include;..\SDL_image-1.2.10;..\pthreads-2.8.0;..\;$(IncludePath)</IncludePath>
-    <OutDir>$(SolutionDir)bin\</OutDir>
-    <LibraryPath>..\libs\$(Configuration)\;$(LibraryPath)</LibraryPath>
-    <TargetName>$(ProjectName)-$(PlatformShortName)-dbg</TargetName>
-  </PropertyGroup>
-  <PropertyGroup Condition="'$(Configuration)|$(Platform)'=='Debug|x64'">
-    <IncludePath>.\;..\wxWidgets\include;..\SDL-1.3.0-5538\include;..\SDL_image-1.2.10;..\pthreads-2.8.0;..\;$(IncludePath)</IncludePath>
-    <OutDir>$(SolutionDir)bin\</OutDir>
-    <LibraryPath>..\libs\$(Configuration)\;$(LibraryPath)</LibraryPath>
-    <TargetName>$(ProjectName)-$(PlatformShortName)-dbg</TargetName>
-  </PropertyGroup>
-  <PropertyGroup Condition="'$(Configuration)|$(Platform)'=='Release|Win32'">
-    <LinkIncremental>false</LinkIncremental>
-    <IncludePath>.\;..\wxWidgets\include;..\SDL-1.3.0-5538\include;..\SDL_image-1.2.10;..\pthreads-2.8.0;..\;$(IncludePath)</IncludePath>
-    <OutDir>$(SolutionDir)bin\</OutDir>
-    <LibraryPath>..\libs\$(Configuration)\;$(LibraryPath)</LibraryPath>
-    <LinkIncremental>false</LinkIncremental>
-    <RunCodeAnalysis>false</RunCodeAnalysis>
-    <TargetName>$(ProjectName)-$(PlatformShortName)</TargetName>
-  </PropertyGroup>
-  <PropertyGroup Condition="'$(Configuration)|$(Platform)'=='Release|x64'">
-    <LinkIncremental>false</LinkIncremental>
-    <IncludePath>.\;..\wxWidgets\include;..\SDL-1.3.0-5538\include;..\SDL_image-1.2.10;..\pthreads-2.8.0;..\;$(IncludePath)</IncludePath>
-    <OutDir>$(SolutionDir)bin\</OutDir>
-    <LibraryPath>..\libs\$(Configuration)\;$(LibraryPath)</LibraryPath>
-    <LinkIncremental>false</LinkIncremental>
-    <RunCodeAnalysis>false</RunCodeAnalysis>
-    <TargetName>$(ProjectName)-$(PlatformShortName)</TargetName>
-  </PropertyGroup>
-  <ItemDefinitionGroup Condition="'$(Configuration)|$(Platform)'=='Debug|Win32'">
-    <ClCompile>
-      <WarningLevel>Level3</WarningLevel>
-      <Optimization>Disabled</Optimization>
-      <DebugInformationFormat>EditAndContinue</DebugInformationFormat>
-      <PrecompiledHeader>Use</PrecompiledHeader>
-      <BufferSecurityCheck>true</BufferSecurityCheck>
-    </ClCompile>
-    <Link>
-      <GenerateDebugInformation>true</GenerateDebugInformation>
-      <AdditionalDependencies>adv.lib;base.lib;core.lib;aui.lib;wxtiff.lib;wxjpeg.lib;wxpng.lib;wxzlib.lib;odbc32.lib;odbccp32.lib;comctl32.lib;ws2_32.lib;shlwapi.lib;winmm.lib;kernel32.lib;user32.lib;gdi32.lib;winspool.lib;comdlg32.lib;advapi32.lib;shell32.lib;ole32.lib;oleaut32.lib;uuid.lib;rpcrt4.lib;%(AdditionalDependencies)</AdditionalDependencies>
-      <IgnoreSpecificDefaultLibraries>%(IgnoreSpecificDefaultLibraries)</IgnoreSpecificDefaultLibraries>
-      <DataExecutionPrevention>false</DataExecutionPrevention>
-    </Link>
-    <PreBuildEvent>
-      <Command>
-      </Command>
-    </PreBuildEvent>
-  </ItemDefinitionGroup>
-  <ItemDefinitionGroup Condition="'$(Configuration)|$(Platform)'=='Debug|x64'">
-    <ClCompile>
-      <WarningLevel>Level3</WarningLevel>
-      <Optimization>Disabled</Optimization>
-      <DebugInformationFormat>ProgramDatabase</DebugInformationFormat>
-      <PrecompiledHeader>Use</PrecompiledHeader>
-    </ClCompile>
-    <Link>
-      <GenerateDebugInformation>true</GenerateDebugInformation>
-      <AdditionalDependencies>adv.lib;base.lib;core.lib;aui.lib;wxtiff.lib;wxjpeg.lib;wxpng.lib;wxzlib.lib;odbc32.lib;odbccp32.lib;comctl32.lib;ws2_32.lib;shlwapi.lib;winmm.lib;kernel32.lib;user32.lib;gdi32.lib;winspool.lib;comdlg32.lib;advapi32.lib;shell32.lib;ole32.lib;oleaut32.lib;uuid.lib;rpcrt4.lib;%(AdditionalDependencies)</AdditionalDependencies>
-      <IgnoreSpecificDefaultLibraries>%(IgnoreSpecificDefaultLibraries)</IgnoreSpecificDefaultLibraries>
-      <DataExecutionPrevention>false</DataExecutionPrevention>
-    </Link>
-    <PreBuildEvent>
-      <Command>$(SolutionDir)\Utilities\git-version-gen.cmd</Command>
-    </PreBuildEvent>
-  </ItemDefinitionGroup>
-  <ItemDefinitionGroup Condition="'$(Configuration)|$(Platform)'=='Release|Win32'">
-    <ClCompile>
-      <WarningLevel>TurnOffAllWarnings</WarningLevel>
-      <Optimization>Full</Optimization>
-      <FunctionLevelLinking>true</FunctionLevelLinking>
-      <IntrinsicFunctions>true</IntrinsicFunctions>
-      <AdditionalIncludeDirectories>
-      </AdditionalIncludeDirectories>
-      <RuntimeLibrary>MultiThreadedDLL</RuntimeLibrary>
-      <PreprocessorDefinitions>WIN32;NDEBUG;_WINDOWS;%(PreprocessorDefinitions)</PreprocessorDefinitions>
-      <DisableLanguageExtensions>false</DisableLanguageExtensions>
-      <PrecompiledHeader>Use</PrecompiledHeader>
-      <FavorSizeOrSpeed>Speed</FavorSizeOrSpeed>
-      <ExceptionHandling>Sync</ExceptionHandling>
-      <EnablePREfast>false</EnablePREfast>
-    </ClCompile>
-    <Link>
-      <SubSystem>Windows</SubSystem>
-      <GenerateDebugInformation>true</GenerateDebugInformation>
-      <EnableCOMDATFolding>true</EnableCOMDATFolding>
-      <OptimizeReferences>true</OptimizeReferences>
-      <AdditionalDependencies>adv.lib;base.lib;core.lib;aui.lib;odbc32.lib;odbccp32.lib;comctl32.lib;ws2_32.lib;shlwapi.lib;winmm.lib;kernel32.lib;user32.lib;gdi32.lib;winspool.lib;comdlg32.lib;advapi32.lib;shell32.lib;ole32.lib;oleaut32.lib;uuid.lib;rpcrt4.lib;wxtiff.lib;wxjpeg.lib;wxpng.lib;wxzlib.lib;wxregex.lib;wxexpat.lib;wsock32.lib;wininet.lib;%(AdditionalDependencies)</AdditionalDependencies>
-      <IgnoreAllDefaultLibraries>
-      </IgnoreAllDefaultLibraries>
-      <IgnoreSpecificDefaultLibraries>%(IgnoreSpecificDefaultLibraries)</IgnoreSpecificDefaultLibraries>
-      <DataExecutionPrevention>false</DataExecutionPrevention>
-    </Link>
-    <PreBuildEvent>
-      <Command>
-      </Command>
-    </PreBuildEvent>
-  </ItemDefinitionGroup>
-  <ItemDefinitionGroup Condition="'$(Configuration)|$(Platform)'=='Release|x64'">
-    <ClCompile>
-      <WarningLevel>Level3</WarningLevel>
-      <Optimization>Full</Optimization>
-      <FunctionLevelLinking>true</FunctionLevelLinking>
-      <IntrinsicFunctions>true</IntrinsicFunctions>
-      <AdditionalIncludeDirectories>
-      </AdditionalIncludeDirectories>
-      <RuntimeLibrary>MultiThreadedDLL</RuntimeLibrary>
-      <PreprocessorDefinitions>WIN32;NDEBUG;_WINDOWS;%(PreprocessorDefinitions)</PreprocessorDefinitions>
-      <DisableLanguageExtensions>false</DisableLanguageExtensions>
-      <PrecompiledHeader>Use</PrecompiledHeader>
-      <FavorSizeOrSpeed>Speed</FavorSizeOrSpeed>
-      <ExceptionHandling>Sync</ExceptionHandling>
-      <EnablePREfast>false</EnablePREfast>
-    </ClCompile>
-    <Link>
-      <SubSystem>Windows</SubSystem>
-      <GenerateDebugInformation>true</GenerateDebugInformation>
-      <EnableCOMDATFolding>true</EnableCOMDATFolding>
-      <OptimizeReferences>true</OptimizeReferences>
-      <AdditionalDependencies>adv.lib;base.lib;core.lib;aui.lib;odbc32.lib;odbccp32.lib;comctl32.lib;ws2_32.lib;shlwapi.lib;winmm.lib;kernel32.lib;user32.lib;gdi32.lib;winspool.lib;comdlg32.lib;advapi32.lib;shell32.lib;ole32.lib;oleaut32.lib;uuid.lib;rpcrt4.lib;wxtiff.lib;wxjpeg.lib;wxpng.lib;wxzlib.lib;wxregex.lib;wxexpat.lib;wsock32.lib;wininet.lib;%(AdditionalDependencies)</AdditionalDependencies>
-      <IgnoreAllDefaultLibraries>
-      </IgnoreAllDefaultLibraries>
-      <IgnoreSpecificDefaultLibraries>%(IgnoreSpecificDefaultLibraries)</IgnoreSpecificDefaultLibraries>
-      <DataExecutionPrevention>false</DataExecutionPrevention>
-    </Link>
-    <PreBuildEvent>
-      <Command>
-      </Command>
-    </PreBuildEvent>
-  </ItemDefinitionGroup>
-  <ItemGroup>
-    <ClCompile Include="..\Utilities\Thread.cpp" />
-    <ClCompile Include="AppConnector.cpp" />
-    <ClCompile Include="Emu\ARMv7\ARMv7Thread.cpp" />
-    <ClCompile Include="Emu\Cell\MFC.cpp" />
-    <ClCompile Include="Emu\Cell\PPCDecoder.cpp" />
-    <ClCompile Include="Emu\Cell\PPCThread.cpp" />
-    <ClCompile Include="Emu\Cell\PPUProgramCompiler.cpp" />
-    <ClCompile Include="Emu\Cell\PPUThread.cpp" />
-    <ClCompile Include="Emu\Cell\RawSPUThread.cpp" />
-    <ClCompile Include="Emu\Cell\SPUThread.cpp" />
-    <ClCompile Include="Emu\CPU\CPUThread.cpp" />
-    <ClCompile Include="Emu\CPU\CPUThreadManager.cpp" />
-    <ClCompile Include="Emu\DbgConsole.cpp" />
-    <ClCompile Include="Emu\FS\VFS.cpp" />
-    <ClCompile Include="Emu\FS\vfsDevice.cpp" />
-    <ClCompile Include="Emu\FS\vfsFile.cpp" />
-    <ClCompile Include="Emu\FS\vfsFileBase.cpp" />
-    <ClCompile Include="Emu\FS\vfsLocalFile.cpp" />
-    <ClCompile Include="Emu\FS\vfsStream.cpp" />
-    <ClCompile Include="Emu\FS\vfsStreamMemory.cpp" />
-    <ClCompile Include="Emu\GS\GL\GLBuffers.cpp" />
-    <ClCompile Include="Emu\GS\GL\GLFragmentProgram.cpp" />
-    <ClCompile Include="Emu\GS\GL\GLGSRender.cpp" />
-    <ClCompile Include="Emu\GS\GL\GLProgram.cpp" />
-    <ClCompile Include="Emu\GS\GL\GLProgramBuffer.cpp" />
-    <ClCompile Include="Emu\GS\GL\GLVertexProgram.cpp" />
-    <ClCompile Include="Emu\GS\GL\OpenGL.cpp" />
-    <ClCompile Include="Emu\GS\GSManager.cpp" />
-    <ClCompile Include="Emu\GS\GSRender.cpp" />
-    <ClCompile Include="Emu\GS\RSXThread.cpp" />
-    <ClCompile Include="Emu\HDD\HDD.cpp" />
-    <ClCompile Include="Emu\Io\Keyboard.cpp" />
-    <ClCompile Include="Emu\Io\Mouse.cpp" />
-    <ClCompile Include="Emu\Io\Pad.cpp" />
-    <ClCompile Include="Emu\Memory\Memory.cpp" />
-    <ClCompile Include="Emu\SysCalls\Callback.cpp" />
-    <ClCompile Include="Emu\SysCalls\FuncList.cpp" />
-    <ClCompile Include="Emu\SysCalls\lv2\SC_Condition.cpp" />
-    <ClCompile Include="Emu\SysCalls\lv2\SC_Event.cpp" />
-    <ClCompile Include="Emu\SysCalls\lv2\SC_FileSystem.cpp" />
-    <ClCompile Include="Emu\SysCalls\lv2\SC_GCM.cpp" />
-    <ClCompile Include="Emu\SysCalls\lv2\SC_Heap.cpp" />
-    <ClCompile Include="Emu\SysCalls\lv2\SC_Keyboard.cpp" />
-    <ClCompile Include="Emu\SysCalls\lv2\SC_Lwmutex.cpp" />
-    <ClCompile Include="Emu\SysCalls\lv2\SC_Memory.cpp" />
-    <ClCompile Include="Emu\SysCalls\lv2\SC_Mouse.cpp" />
-    <ClCompile Include="Emu\SysCalls\lv2\SC_Mutex.cpp" />
-    <ClCompile Include="Emu\SysCalls\lv2\SC_Pad.cpp" />
-    <ClCompile Include="Emu\SysCalls\lv2\SC_PPU_Thread.cpp" />
-    <ClCompile Include="Emu\SysCalls\lv2\SC_Process.cpp" />
-    <ClCompile Include="Emu\SysCalls\lv2\SC_RSX.cpp" />
-    <ClCompile Include="Emu\SysCalls\lv2\SC_Rwlock.cpp" />
-    <ClCompile Include="Emu\SysCalls\lv2\SC_Semaphore.cpp" />
-    <ClCompile Include="Emu\SysCalls\lv2\SC_SPU_Thread.cpp" />
-    <ClCompile Include="Emu\SysCalls\lv2\SC_Time.cpp" />
-    <ClCompile Include="Emu\SysCalls\lv2\SC_Timer.cpp" />
-    <ClCompile Include="Emu\SysCalls\lv2\SC_Trace.cpp" />
-    <ClCompile Include="Emu\SysCalls\lv2\SC_TTY.cpp" />
-    <ClCompile Include="Emu\SysCalls\Modules.cpp" />
-    <ClCompile Include="Emu\SysCalls\Modules\cellAudio.cpp" />
-    <ClCompile Include="Emu\SysCalls\Modules\cellFont.cpp" />
-    <ClCompile Include="Emu\SysCalls\Modules\cellFontFT.cpp" />
-    <ClCompile Include="Emu\SysCalls\Modules\cellGame.cpp" />
-    <ClCompile Include="Emu\SysCalls\Modules\cellGcmSys.cpp" />
-    <ClCompile Include="Emu\SysCalls\Modules\cellGifDec.cpp" />
-    <ClCompile Include="Emu\SysCalls\Modules\cellJpgDec.cpp" />
-    <ClCompile Include="Emu\SysCalls\Modules\cellPngDec.cpp" />
-    <ClCompile Include="Emu\SysCalls\Modules\cellResc.cpp" />
-    <ClCompile Include="Emu\SysCalls\Modules\cellRtc.cpp" />
-    <ClCompile Include="Emu\SysCalls\Modules\cellSysmodule.cpp" />
-    <ClCompile Include="Emu\SysCalls\Modules\cellSysutil.cpp" />
-    <ClCompile Include="Emu\SysCalls\Modules\sysPrxForUser.cpp" />
-    <ClCompile Include="Emu\SysCalls\Modules\sys_fs.cpp" />
-    <ClCompile Include="Emu\SysCalls\Modules\sys_io.cpp" />
-    <ClCompile Include="Emu\SysCalls\SysCalls.cpp" />
-    <ClCompile Include="Emu\System.cpp" />
-    <ClCompile Include="Gui\CompilerELF.cpp" />
-    <ClCompile Include="Gui\ConLog.cpp" />
-    <ClCompile Include="Gui\Debugger.cpp" />
-    <ClCompile Include="Gui\DisAsmFrame.cpp" />
-    <ClCompile Include="Gui\GameViewer.cpp" />
-    <ClCompile Include="Gui\InterpreterDisAsm.cpp" />
-    <ClCompile Include="Gui\MainFrame.cpp" />
-    <ClCompile Include="Gui\MemoryViewer.cpp" />
-    <ClCompile Include="Gui\TextInputDialog.cpp" />
-    <ClCompile Include="Gui\VFSManager.cpp" />
-    <ClCompile Include="Gui\VHDDManager.cpp" />
-    <ClCompile Include="Ini.cpp" />
-    <ClCompile Include="Loader\ELF.cpp" />
-    <ClCompile Include="Loader\ELF32.cpp" />
-    <ClCompile Include="Loader\ELF64.cpp" />
-    <ClCompile Include="Loader\Loader.cpp" />
-    <ClCompile Include="Loader\PSF.cpp" />
-    <ClCompile Include="Loader\SELF.cpp" />
-    <ClCompile Include="rpcs3.cpp" />
-    <ClCompile Include="stdafx.cpp">
-      <PrecompiledHeader Condition="'$(Configuration)|$(Platform)'=='Release|Win32'">Create</PrecompiledHeader>
-      <PrecompiledHeader Condition="'$(Configuration)|$(Platform)'=='Release|x64'">Create</PrecompiledHeader>
-      <PrecompiledHeader Condition="'$(Configuration)|$(Platform)'=='Debug|Win32'">Create</PrecompiledHeader>
-      <PrecompiledHeader Condition="'$(Configuration)|$(Platform)'=='Debug|x64'">Create</PrecompiledHeader>
-    </ClCompile>
-  </ItemGroup>
-  <ItemGroup>
-    <ResourceCompile Include="rpcs3.rc" />
-  </ItemGroup>
-  <ItemGroup>
-    <ClInclude Include="..\Utilities\Array.h" />
-    <ClInclude Include="..\Utilities\BEType.h" />
-    <ClInclude Include="..\Utilities\IdManager.h" />
-    <ClInclude Include="..\Utilities\MTProgressDialog.h" />
-    <ClInclude Include="..\Utilities\Thread.h" />
-    <ClInclude Include="..\Utilities\Timer.h" />
-    <ClInclude Include="Emu\Cell\PPCDecoder.h" />
-    <ClInclude Include="Emu\Cell\PPCDisAsm.h" />
-    <ClInclude Include="Emu\Cell\PPCInstrTable.h" />
-    <ClInclude Include="Emu\Cell\PPCThread.h" />
-    <ClInclude Include="Emu\Cell\PPCThreadManager.h" />
-    <ClInclude Include="Emu\Cell\PPUDecoder.h" />
-    <ClInclude Include="Emu\Cell\PPUDisAsm.h" />
-    <ClInclude Include="Emu\Cell\PPUInstrTable.h" />
-    <ClInclude Include="Emu\Cell\PPUInterpreter.h" />
-    <ClInclude Include="Emu\Cell\PPUOpcodes.h" />
-    <ClInclude Include="Emu\Cell\PPUProgramCompiler.h" />
-    <ClInclude Include="Emu\Cell\PPUThread.h" />
-    <ClInclude Include="Emu\Cell\SPUDecoder.h" />
-    <ClInclude Include="Emu\Cell\SPUDisAsm.h" />
-    <ClInclude Include="Emu\Cell\SPUInterpreter.h" />
-    <ClInclude Include="Emu\Cell\SPUOpcodes.h" />
-    <ClInclude Include="Emu\Cell\SPUThread.h" />
-    <ClInclude Include="Emu\DbgConsole.h" />
-    <ClInclude Include="Emu\GameInfo.h" />
-    <ClInclude Include="Emu\GS\GCM.h" />
-    <ClInclude Include="Emu\GS\GL\GLGSRender.h" />
-    <ClInclude Include="Emu\GS\GSManager.h" />
-    <ClInclude Include="Emu\GS\GSRender.h" />
-    <ClInclude Include="Emu\GS\Null\NullGSRender.h" />
-    <ClInclude Include="Emu\Io\Null\NullPadHandler.h" />
-    <ClInclude Include="Emu\Io\Pad.h" />
-    <ClInclude Include="Emu\Io\PadHandler.h" />
-    <ClInclude Include="Emu\Memory\Memory.h" />
-    <ClInclude Include="Emu\Memory\MemoryBlock.h" />
-    <ClInclude Include="Emu\SysCalls\ErrorCodes.h" />
-    <ClInclude Include="Emu\SysCalls\SysCalls.h" />
-    <ClInclude Include="Emu\System.h" />
-    <ClInclude Include="Gui\CompilerELF.h" />
-    <ClInclude Include="Gui\ConLog.h" />
-    <ClInclude Include="Gui\DisAsmFrame.h" />
-    <ClInclude Include="Gui\FrameBase.h" />
-    <ClInclude Include="Gui\GameViewer.h" />
-    <ClInclude Include="Gui\InterpreterDisAsm.h" />
-    <ClInclude Include="Gui\MainFrame.h" />
-    <ClInclude Include="Gui\MemoryViewer.h" />
-    <ClInclude Include="Ini.h" />
-    <ClInclude Include="Loader\ELF.h" />
-    <ClInclude Include="Loader\ELF32.h" />
-    <ClInclude Include="Loader\ELF64.h" />
-    <ClInclude Include="Loader\Loader.h" />
-    <ClInclude Include="Loader\PSF.h" />
-    <ClInclude Include="Loader\SELF.h" />
-    <ClInclude Include="rpcs3.h" />
-    <ClInclude Include="stdafx.h" />
-  </ItemGroup>
-  <Import Project="$(VCTargetsPath)\Microsoft.Cpp.targets" />
-  <ImportGroup Label="ExtensionTargets">
-  </ImportGroup>
-=======
 ﻿<?xml version="1.0" encoding="utf-8"?>
 <Project DefaultTargets="Build" ToolsVersion="4.0" xmlns="http://schemas.microsoft.com/developer/msbuild/2003">
   <ItemGroup Label="ProjectConfigurations">
@@ -635,6 +267,7 @@
     <ClCompile Include="Emu\SysCalls\Modules.cpp" />
     <ClCompile Include="Emu\SysCalls\Modules\cellAudio.cpp" />
     <ClCompile Include="Emu\SysCalls\Modules\cellFont.cpp" />
+    <ClCompile Include="Emu\SysCalls\Modules\cellFontFT.cpp" />
     <ClCompile Include="Emu\SysCalls\Modules\cellGame.cpp" />
     <ClCompile Include="Emu\SysCalls\Modules\cellGcmSys.cpp" />
     <ClCompile Include="Emu\SysCalls\Modules\cellGifDec.cpp" />
@@ -739,5 +372,4 @@
   <Import Project="$(VCTargetsPath)\Microsoft.Cpp.targets" />
   <ImportGroup Label="ExtensionTargets">
   </ImportGroup>
->>>>>>> bf03874b
 </Project>