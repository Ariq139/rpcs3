--- conflicted
+++ resolved
@@ -406,7 +406,6 @@
     <ClCompile Include="Emu\FS\vfsDir.cpp">
       <Filter>Emu\FS</Filter>
     </ClCompile>
-<<<<<<< HEAD
     <ClCompile Include="Emu\SysCalls\Modules\cellVdec.cpp">
       <Filter>Emu\SysCalls\Modules</Filter>
     </ClCompile>
@@ -415,10 +414,9 @@
     </ClCompile>
     <ClCompile Include="Emu\SysCalls\Modules\cellAdec.cpp">
       <Filter>Emu\SysCalls\Modules</Filter>
-=======
+    </ClCompile>
     <ClCompile Include="Loader\PKG.cpp">
       <Filter>Loader</Filter>
->>>>>>> e7a721a1
     </ClCompile>
   </ItemGroup>
   <ItemGroup>
