﻿<?xml version="1.0" encoding="utf-8"?>
<Project ToolsVersion="4.0" xmlns="http://schemas.microsoft.com/developer/msbuild/2003">
  <ItemGroup>
    <Filter Include="Emu">
      <UniqueIdentifier>{29c70b04-59a5-4d5b-98f9-3584df137ed1}</UniqueIdentifier>
    </Filter>
    <Filter Include="Gui">
      <UniqueIdentifier>{98fb6fa5-9a9a-48a6-a6b4-be4b9a69b76e}</UniqueIdentifier>
    </Filter>
    <Filter Include="rpcs3">
      <UniqueIdentifier>{47155d25-741d-42c0-8850-f22aafca082a}</UniqueIdentifier>
    </Filter>
    <Filter Include="Emu\SysCalls">
      <UniqueIdentifier>{f306c137-6d2c-4e21-ba79-ac87d0ded22c}</UniqueIdentifier>
    </Filter>
    <Filter Include="Emu\SysCalls\lv2">
      <UniqueIdentifier>{adfec460-d940-4482-9fdb-18cb0814c3d5}</UniqueIdentifier>
      <ParseFiles>true</ParseFiles>
    </Filter>
    <Filter Include="Loader">
      <UniqueIdentifier>{6c36f15e-07fd-45d6-a81c-1ab43ee1b58b}</UniqueIdentifier>
    </Filter>
    <Filter Include="Emu\Io">
      <UniqueIdentifier>{57263311-75a4-4309-81aa-b86fd212794b}</UniqueIdentifier>
    </Filter>
    <Filter Include="Emu\GS">
      <UniqueIdentifier>{461eddb5-b8a8-46be-918c-98cc7eaf995b}</UniqueIdentifier>
    </Filter>
    <Filter Include="Include">
      <UniqueIdentifier>{6fb03753-064a-456d-bb6f-9ceaed3776c7}</UniqueIdentifier>
    </Filter>
    <Filter Include="Emu\GS\GL">
      <UniqueIdentifier>{e79e49c8-6967-4776-8f50-5479c3821b51}</UniqueIdentifier>
    </Filter>
    <Filter Include="Utilities">
      <UniqueIdentifier>{9bd88f78-8528-48f3-b9e0-78e06476b04d}</UniqueIdentifier>
    </Filter>
    <Filter Include="Emu\FS">
      <UniqueIdentifier>{fd7cea02-e77f-41b1-8b61-f78e7d280e04}</UniqueIdentifier>
    </Filter>
    <Filter Include="Emu\SysCalls\Modules">
      <UniqueIdentifier>{dfd581c4-aed0-4229-bb30-7ee5816049e1}</UniqueIdentifier>
    </Filter>
    <Filter Include="Emu\HDD">
      <UniqueIdentifier>{718bc358-b7ef-4988-8547-2148d14bb08b}</UniqueIdentifier>
    </Filter>
    <Filter Include="Emu\Cell">
      <UniqueIdentifier>{f66e37f9-5e58-443b-bcff-2e9e002ac89e}</UniqueIdentifier>
    </Filter>
    <Filter Include="Emu\CPU">
      <UniqueIdentifier>{041a844e-9f8b-4b4b-a4c5-6c72ecbde475}</UniqueIdentifier>
    </Filter>
    <Filter Include="Emu\ARMv7">
      <UniqueIdentifier>{bee6a4b4-6371-4c1b-8558-fc7888b1574e}</UniqueIdentifier>
    </Filter>
    <Filter Include="Utilities\scetool">
      <UniqueIdentifier>{52b11fe8-a967-4d52-bf88-a3210d4ffb27}</UniqueIdentifier>
    </Filter>
    <Filter Include="Emu\Audio">
      <UniqueIdentifier>{46cb6261-7ba2-4511-b576-4b491c04bed8}</UniqueIdentifier>
    </Filter>
  </ItemGroup>
  <ItemGroup>
    <ClCompile Include="rpcs3.cpp">
      <Filter>rpcs3</Filter>
    </ClCompile>
    <ClCompile Include="stdafx.cpp">
      <Filter>rpcs3</Filter>
    </ClCompile>
    <ClCompile Include="Gui\MainFrame.cpp">
      <Filter>Gui</Filter>
    </ClCompile>
    <ClCompile Include="Gui\ConLog.cpp">
      <Filter>Gui</Filter>
    </ClCompile>
    <ClCompile Include="Emu\Memory\Memory.cpp">
      <Filter>Emu</Filter>
    </ClCompile>
    <ClCompile Include="Gui\MemoryViewer.cpp">
      <Filter>Gui</Filter>
    </ClCompile>
    <ClCompile Include="Gui\DisAsmFrame.cpp">
      <Filter>Gui</Filter>
    </ClCompile>
    <ClCompile Include="Emu\System.cpp">
      <Filter>Emu</Filter>
    </ClCompile>
    <ClCompile Include="Ini.cpp">
      <Filter>rpcs3</Filter>
    </ClCompile>
    <ClCompile Include="Gui\CompilerELF.cpp">
      <Filter>Gui</Filter>
    </ClCompile>
    <ClCompile Include="Emu\SysCalls\lv2\SC_FileSystem.cpp">
      <Filter>Emu\SysCalls\lv2</Filter>
    </ClCompile>
    <ClCompile Include="Emu\SysCalls\lv2\SC_Memory.cpp">
      <Filter>Emu\SysCalls\lv2</Filter>
    </ClCompile>
    <ClCompile Include="Gui\InterpreterDisAsm.cpp">
      <Filter>Gui</Filter>
    </ClCompile>
    <ClCompile Include="Emu\SysCalls\lv2\SC_Process.cpp">
      <Filter>Emu\SysCalls\lv2</Filter>
    </ClCompile>
    <ClCompile Include="Emu\SysCalls\lv2\SC_TTY.cpp">
      <Filter>Emu\SysCalls\lv2</Filter>
    </ClCompile>
    <ClCompile Include="Gui\GameViewer.cpp">
      <Filter>Gui</Filter>
    </ClCompile>
    <ClCompile Include="Loader\ELF.cpp">
      <Filter>Loader</Filter>
    </ClCompile>
    <ClCompile Include="Loader\ELF32.cpp">
      <Filter>Loader</Filter>
    </ClCompile>
    <ClCompile Include="Loader\ELF64.cpp">
      <Filter>Loader</Filter>
    </ClCompile>
    <ClCompile Include="Loader\PSF.cpp">
      <Filter>Loader</Filter>
    </ClCompile>
    <ClCompile Include="Loader\SELF.cpp">
      <Filter>Loader</Filter>
    </ClCompile>
    <ClCompile Include="Loader\Loader.cpp">
      <Filter>Loader</Filter>
    </ClCompile>
    <ClCompile Include="Emu\Cell\PPCThread.cpp">
      <Filter>Emu\Cell</Filter>
    </ClCompile>
    <ClCompile Include="Emu\Cell\SPUThread.cpp">
      <Filter>Emu\Cell</Filter>
    </ClCompile>
    <ClCompile Include="Emu\SysCalls\FuncList.cpp">
      <Filter>Emu\SysCalls</Filter>
    </ClCompile>
    <ClCompile Include="Emu\SysCalls\lv2\SC_Lwmutex.cpp">
      <Filter>Emu\SysCalls\lv2</Filter>
    </ClCompile>
    <ClCompile Include="Emu\Io\Pad.cpp">
      <Filter>Emu\Io</Filter>
    </ClCompile>
    <ClCompile Include="Emu\DbgConsole.cpp">
      <Filter>Emu</Filter>
    </ClCompile>
    <ClCompile Include="Emu\GS\GSManager.cpp">
      <Filter>Emu\GS</Filter>
    </ClCompile>
    <ClCompile Include="Emu\SysCalls\lv2\SC_Pad.cpp">
      <Filter>Emu\SysCalls\lv2</Filter>
    </ClCompile>
    <ClCompile Include="Emu\SysCalls\lv2\SC_PPU_Thread.cpp">
      <Filter>Emu\SysCalls\lv2</Filter>
    </ClCompile>
    <ClCompile Include="Emu\SysCalls\lv2\SC_GCM.cpp">
      <Filter>Emu\SysCalls\lv2</Filter>
    </ClCompile>
    <ClCompile Include="Emu\SysCalls\lv2\SC_Heap.cpp">
      <Filter>Emu\SysCalls\lv2</Filter>
    </ClCompile>
    <ClCompile Include="Emu\GS\GL\GLBuffers.cpp">
      <Filter>Emu\GS\GL</Filter>
    </ClCompile>
    <ClCompile Include="Emu\GS\GL\GLGSRender.cpp">
      <Filter>Emu\GS\GL</Filter>
    </ClCompile>
    <ClCompile Include="Emu\GS\GL\OpenGL.cpp">
      <Filter>Emu\GS\GL</Filter>
    </ClCompile>
    <ClCompile Include="Emu\GS\GSRender.cpp">
      <Filter>Emu\GS</Filter>
    </ClCompile>
    <ClCompile Include="Emu\SysCalls\lv2\SC_SPU_Thread.cpp">
      <Filter>Emu\SysCalls\lv2</Filter>
    </ClCompile>
    <ClCompile Include="Emu\GS\RSXThread.cpp">
      <Filter>Emu\GS</Filter>
    </ClCompile>
    <ClCompile Include="Emu\Cell\PPUThread.cpp">
      <Filter>Emu\Cell</Filter>
    </ClCompile>
    <ClCompile Include="Emu\SysCalls\lv2\SC_Time.cpp">
      <Filter>Emu\SysCalls\lv2</Filter>
    </ClCompile>
    <ClCompile Include="..\Utilities\Thread.cpp">
      <Filter>Utilities</Filter>
    </ClCompile>
    <ClCompile Include="Emu\SysCalls\SysCalls.cpp">
      <Filter>Emu\SysCalls</Filter>
    </ClCompile>
    <ClCompile Include="Emu\SysCalls\lv2\SC_Semaphore.cpp">
      <Filter>Emu\SysCalls\lv2</Filter>
    </ClCompile>
    <ClCompile Include="Emu\SysCalls\Callback.cpp">
      <Filter>Emu\SysCalls</Filter>
    </ClCompile>
    <ClCompile Include="Emu\FS\VFS.cpp">
      <Filter>Emu\FS</Filter>
    </ClCompile>
    <ClCompile Include="Emu\FS\vfsFileBase.cpp">
      <Filter>Emu\FS</Filter>
    </ClCompile>
    <ClCompile Include="Emu\FS\vfsLocalFile.cpp">
      <Filter>Emu\FS</Filter>
    </ClCompile>
    <ClCompile Include="Emu\FS\vfsStream.cpp">
      <Filter>Emu\FS</Filter>
    </ClCompile>
    <ClCompile Include="Emu\FS\vfsStreamMemory.cpp">
      <Filter>Emu\FS</Filter>
    </ClCompile>
    <ClCompile Include="Emu\FS\vfsDevice.cpp">
      <Filter>Emu\FS</Filter>
    </ClCompile>
    <ClCompile Include="Emu\SysCalls\lv2\SC_Condition.cpp">
      <Filter>Emu\SysCalls\lv2</Filter>
    </ClCompile>
    <ClCompile Include="Emu\SysCalls\lv2\SC_Mutex.cpp">
      <Filter>Emu\SysCalls\lv2</Filter>
    </ClCompile>
    <ClCompile Include="Emu\SysCalls\Modules\sys_io.cpp">
      <Filter>Emu\SysCalls\Modules</Filter>
    </ClCompile>
    <ClCompile Include="Emu\SysCalls\Modules\sys_fs.cpp">
      <Filter>Emu\SysCalls\Modules</Filter>
    </ClCompile>
    <ClCompile Include="Emu\SysCalls\Modules\sysPrxForUser.cpp">
      <Filter>Emu\SysCalls\Modules</Filter>
    </ClCompile>
    <ClCompile Include="Emu\SysCalls\Modules\cellGcmSys.cpp">
      <Filter>Emu\SysCalls\Modules</Filter>
    </ClCompile>
    <ClCompile Include="Gui\Debugger.cpp">
      <Filter>Gui</Filter>
    </ClCompile>
    <ClCompile Include="AppConnector.cpp">
      <Filter>rpcs3</Filter>
    </ClCompile>
    <ClCompile Include="Emu\Cell\PPUProgramCompiler.cpp">
      <Filter>Emu\Cell</Filter>
    </ClCompile>
    <ClCompile Include="Emu\SysCalls\lv2\SC_Event.cpp">
      <Filter>Emu\SysCalls\lv2</Filter>
    </ClCompile>
    <ClCompile Include="Emu\SysCalls\Modules.cpp">
      <Filter>Emu\SysCalls</Filter>
    </ClCompile>
    <ClCompile Include="Emu\SysCalls\Modules\cellSysmodule.cpp">
      <Filter>Emu\SysCalls\Modules</Filter>
    </ClCompile>
    <ClCompile Include="Emu\Cell\RawSPUThread.cpp">
      <Filter>Emu\Cell</Filter>
    </ClCompile>
    <ClCompile Include="Emu\Cell\MFC.cpp">
      <Filter>Emu\Cell</Filter>
    </ClCompile>
    <ClCompile Include="Emu\HDD\HDD.cpp">
      <Filter>Emu\HDD</Filter>
    </ClCompile>
    <ClCompile Include="Gui\VHDDManager.cpp">
      <Filter>Gui</Filter>
    </ClCompile>
    <ClCompile Include="Gui\VFSManager.cpp">
      <Filter>Gui</Filter>
    </ClCompile>
    <ClCompile Include="Gui\TextInputDialog.cpp">
      <Filter>Gui</Filter>
    </ClCompile>
    <ClCompile Include="Emu\SysCalls\Modules\cellSysutil.cpp">
      <Filter>Emu\SysCalls\Modules</Filter>
    </ClCompile>
    <ClCompile Include="Emu\SysCalls\Modules\cellResc.cpp">
      <Filter>Emu\SysCalls\Modules</Filter>
    </ClCompile>
    <ClCompile Include="Emu\SysCalls\Modules\cellPngDec.cpp">
      <Filter>Emu\SysCalls\Modules</Filter>
    </ClCompile>
    <ClCompile Include="Emu\SysCalls\Modules\cellJpgDec.cpp">
      <Filter>Emu\SysCalls\Modules</Filter>
    </ClCompile>
    <ClCompile Include="Emu\SysCalls\Modules\cellGifDec.cpp">
      <Filter>Emu\SysCalls\Modules</Filter>
    </ClCompile>
    <ClCompile Include="Emu\Io\Keyboard.cpp">
      <Filter>Emu\Io</Filter>
    </ClCompile>
    <ClCompile Include="Emu\SysCalls\lv2\SC_Keyboard.cpp">
      <Filter>Emu\SysCalls\lv2</Filter>
    </ClCompile>
    <ClCompile Include="Emu\Io\Mouse.cpp">
      <Filter>Emu\Io</Filter>
    </ClCompile>
    <ClCompile Include="Emu\SysCalls\lv2\SC_Mouse.cpp">
      <Filter>Emu\SysCalls\lv2</Filter>
    </ClCompile>
    <ClCompile Include="Emu\FS\vfsFile.cpp">
      <Filter>Emu\FS</Filter>
    </ClCompile>
    <ClCompile Include="Emu\CPU\CPUThread.cpp">
      <Filter>Emu\CPU</Filter>
    </ClCompile>
    <ClCompile Include="Emu\CPU\CPUThreadManager.cpp">
      <Filter>Emu\CPU</Filter>
    </ClCompile>
    <ClCompile Include="Emu\Cell\PPCDecoder.cpp">
      <Filter>Emu\Cell</Filter>
    </ClCompile>
    <ClCompile Include="Emu\ARMv7\ARMv7Thread.cpp">
      <Filter>Emu\ARMv7</Filter>
    </ClCompile>
    <ClCompile Include="Emu\SysCalls\lv2\SC_Timer.cpp">
      <Filter>Emu\SysCalls\lv2</Filter>
    </ClCompile>
    <ClCompile Include="Emu\SysCalls\lv2\SC_Trace.cpp">
      <Filter>Emu\SysCalls\lv2</Filter>
    </ClCompile>
    <ClCompile Include="Emu\SysCalls\lv2\SC_RSX.cpp">
      <Filter>Emu\SysCalls\lv2</Filter>
    </ClCompile>
    <ClCompile Include="Emu\SysCalls\lv2\SC_Rwlock.cpp">
      <Filter>Emu\SysCalls\lv2</Filter>
    </ClCompile>
    <ClCompile Include="Emu\SysCalls\Modules\cellAudio.cpp">
      <Filter>Emu\SysCalls\Modules</Filter>
    </ClCompile>
    <ClCompile Include="Emu\SysCalls\Modules\cellFont.cpp">
      <Filter>Emu\SysCalls\Modules</Filter>
    </ClCompile>
    <ClCompile Include="Emu\SysCalls\Modules\cellRtc.cpp">
      <Filter>Emu\SysCalls\Modules</Filter>
    </ClCompile>
    <ClCompile Include="Emu\GS\GL\GLFragmentProgram.cpp">
      <Filter>Emu\GS\GL</Filter>
    </ClCompile>
    <ClCompile Include="Emu\GS\GL\GLProgram.cpp">
      <Filter>Emu\GS\GL</Filter>
    </ClCompile>
    <ClCompile Include="Emu\GS\GL\GLProgramBuffer.cpp">
      <Filter>Emu\GS\GL</Filter>
    </ClCompile>
    <ClCompile Include="Emu\GS\GL\GLVertexProgram.cpp">
      <Filter>Emu\GS\GL</Filter>
    </ClCompile>
    <ClCompile Include="Emu\SysCalls\Modules\cellGame.cpp">
      <Filter>Emu\SysCalls\Modules</Filter>
    </ClCompile>
    <ClCompile Include="Emu\SysCalls\lv2\SC_VM.cpp">
      <Filter>Emu\SysCalls\lv2</Filter>
    </ClCompile>
    <ClCompile Include="..\scetool\scetool.cpp">
      <Filter>Utilities\scetool</Filter>
    </ClCompile>
    <ClCompile Include="Emu\SysCalls\Modules\cellFontFT.cpp">
      <Filter>Emu\SysCalls\Modules</Filter>
    </ClCompile>
    <ClCompile Include="Emu\Audio\AudioManager.cpp">
      <Filter>Emu\Audio</Filter>
    </ClCompile>
<<<<<<< HEAD
    <ClCompile Include="Emu\SysCalls\Modules\cellSync.cpp">
      <Filter>Emu\SysCalls\Modules</Filter>
=======
    <ClCompile Include="Gui\RSXDebugger.cpp">
      <Filter>Gui</Filter>
>>>>>>> d1a27748
    </ClCompile>
  </ItemGroup>
  <ItemGroup>
    <ResourceCompile Include="rpcs3.rc" />
  </ItemGroup>
  <ItemGroup>
    <ClInclude Include="Ini.h">
      <Filter>Include</Filter>
    </ClInclude>
    <ClInclude Include="rpcs3.h">
      <Filter>Include</Filter>
    </ClInclude>
    <ClInclude Include="stdafx.h">
      <Filter>Include</Filter>
    </ClInclude>
    <ClInclude Include="Emu\DbgConsole.h">
      <Filter>Include</Filter>
    </ClInclude>
    <ClInclude Include="Emu\GameInfo.h">
      <Filter>Include</Filter>
    </ClInclude>
    <ClInclude Include="Emu\System.h">
      <Filter>Include</Filter>
    </ClInclude>
    <ClInclude Include="Emu\Cell\PPCThread.h">
      <Filter>Include</Filter>
    </ClInclude>
    <ClInclude Include="Emu\Cell\PPCThreadManager.h">
      <Filter>Include</Filter>
    </ClInclude>
    <ClInclude Include="Emu\Cell\PPUDecoder.h">
      <Filter>Include</Filter>
    </ClInclude>
    <ClInclude Include="Emu\Cell\PPUDisAsm.h">
      <Filter>Include</Filter>
    </ClInclude>
    <ClInclude Include="Emu\Cell\PPUInterpreter.h">
      <Filter>Include</Filter>
    </ClInclude>
    <ClInclude Include="Emu\Cell\PPUOpcodes.h">
      <Filter>Include</Filter>
    </ClInclude>
    <ClInclude Include="Emu\Cell\PPUThread.h">
      <Filter>Include</Filter>
    </ClInclude>
    <ClInclude Include="Emu\Cell\SPUDecoder.h">
      <Filter>Include</Filter>
    </ClInclude>
    <ClInclude Include="Emu\Cell\SPUDisAsm.h">
      <Filter>Include</Filter>
    </ClInclude>
    <ClInclude Include="Emu\Cell\SPUInterpreter.h">
      <Filter>Include</Filter>
    </ClInclude>
    <ClInclude Include="Emu\Cell\SPUOpcodes.h">
      <Filter>Include</Filter>
    </ClInclude>
    <ClInclude Include="Emu\Cell\SPUThread.h">
      <Filter>Include</Filter>
    </ClInclude>
    <ClInclude Include="Emu\GS\GCM.h">
      <Filter>Include</Filter>
    </ClInclude>
    <ClInclude Include="Emu\GS\GSManager.h">
      <Filter>Include</Filter>
    </ClInclude>
    <ClInclude Include="Emu\GS\GSRender.h">
      <Filter>Include</Filter>
    </ClInclude>
    <ClInclude Include="Emu\GS\GL\GLGSRender.h">
      <Filter>Include</Filter>
    </ClInclude>
    <ClInclude Include="Emu\GS\Null\NullGSRender.h">
      <Filter>Include</Filter>
    </ClInclude>
    <ClInclude Include="Emu\Io\Pad.h">
      <Filter>Include</Filter>
    </ClInclude>
    <ClInclude Include="Emu\Io\PadHandler.h">
      <Filter>Include</Filter>
    </ClInclude>
    <ClInclude Include="Emu\Io\Null\NullPadHandler.h">
      <Filter>Include</Filter>
    </ClInclude>
    <ClInclude Include="Emu\Memory\Memory.h">
      <Filter>Include</Filter>
    </ClInclude>
    <ClInclude Include="Emu\Memory\MemoryBlock.h">
      <Filter>Include</Filter>
    </ClInclude>
    <ClInclude Include="Emu\SysCalls\ErrorCodes.h">
      <Filter>Include</Filter>
    </ClInclude>
    <ClInclude Include="Emu\SysCalls\SysCalls.h">
      <Filter>Include</Filter>
    </ClInclude>
    <ClInclude Include="Gui\CompilerELF.h">
      <Filter>Include</Filter>
    </ClInclude>
    <ClInclude Include="Gui\ConLog.h">
      <Filter>Include</Filter>
    </ClInclude>
    <ClInclude Include="Gui\DisAsmFrame.h">
      <Filter>Include</Filter>
    </ClInclude>
    <ClInclude Include="Gui\FrameBase.h">
      <Filter>Include</Filter>
    </ClInclude>
    <ClInclude Include="Gui\GameViewer.h">
      <Filter>Include</Filter>
    </ClInclude>
    <ClInclude Include="Gui\InterpreterDisAsm.h">
      <Filter>Include</Filter>
    </ClInclude>
    <ClInclude Include="Gui\MainFrame.h">
      <Filter>Include</Filter>
    </ClInclude>
    <ClInclude Include="Gui\MemoryViewer.h">
      <Filter>Include</Filter>
    </ClInclude>
    <ClInclude Include="Loader\ELF.h">
      <Filter>Include</Filter>
    </ClInclude>
    <ClInclude Include="Loader\ELF32.h">
      <Filter>Include</Filter>
    </ClInclude>
    <ClInclude Include="Loader\ELF64.h">
      <Filter>Include</Filter>
    </ClInclude>
    <ClInclude Include="Loader\Loader.h">
      <Filter>Include</Filter>
    </ClInclude>
    <ClInclude Include="Loader\PSF.h">
      <Filter>Include</Filter>
    </ClInclude>
    <ClInclude Include="Loader\SELF.h">
      <Filter>Include</Filter>
    </ClInclude>
    <ClInclude Include="..\Utilities\Array.h">
      <Filter>Utilities</Filter>
    </ClInclude>
    <ClInclude Include="..\Utilities\IdManager.h">
      <Filter>Utilities</Filter>
    </ClInclude>
    <ClInclude Include="..\Utilities\MTProgressDialog.h">
      <Filter>Utilities</Filter>
    </ClInclude>
    <ClInclude Include="..\Utilities\Thread.h">
      <Filter>Utilities</Filter>
    </ClInclude>
    <ClInclude Include="..\Utilities\Timer.h">
      <Filter>Utilities</Filter>
    </ClInclude>
    <ClInclude Include="Emu\Cell\PPCDecoder.h">
      <Filter>Include</Filter>
    </ClInclude>
    <ClInclude Include="Emu\Cell\PPCDisAsm.h">
      <Filter>Include</Filter>
    </ClInclude>
    <ClInclude Include="Emu\Cell\PPCInstrTable.h">
      <Filter>Include</Filter>
    </ClInclude>
    <ClInclude Include="Emu\Cell\PPUInstrTable.h">
      <Filter>Include</Filter>
    </ClInclude>
    <ClInclude Include="Emu\Cell\PPUProgramCompiler.h">
      <Filter>Include</Filter>
    </ClInclude>
    <ClInclude Include="..\Utilities\BEType.h">
      <Filter>Utilities</Filter>
    </ClInclude>
    <ClInclude Include="Emu\Cell\RawSPUThread.h">
      <Filter>Include</Filter>
    </ClInclude>
    <ClInclude Include="Emu\Audio\cellAudio.h">
      <Filter>Include</Filter>
    </ClInclude>
    <ClInclude Include="Emu\Audio\AudioManager.h">
      <Filter>Include</Filter>
    </ClInclude>
  </ItemGroup>
</Project><|MERGE_RESOLUTION|>--- conflicted
+++ resolved
@@ -358,13 +358,11 @@
     <ClCompile Include="Emu\Audio\AudioManager.cpp">
       <Filter>Emu\Audio</Filter>
     </ClCompile>
-<<<<<<< HEAD
     <ClCompile Include="Emu\SysCalls\Modules\cellSync.cpp">
       <Filter>Emu\SysCalls\Modules</Filter>
-=======
+    </ClCompile>
     <ClCompile Include="Gui\RSXDebugger.cpp">
       <Filter>Gui</Filter>
->>>>>>> d1a27748
     </ClCompile>
   </ItemGroup>
   <ItemGroup>
