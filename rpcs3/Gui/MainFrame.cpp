--- conflicted
+++ resolved
@@ -1,787 +1,787 @@
-#include "stdafx_gui.h"
-#include "Utilities/Log.h"
-#include "Emu/Memory/Memory.h"
-#include "Emu/System.h"
-#include "rpcs3.h"
-#include "MainFrame.h"
-
-#include "git-version.h"
-#include "Ini.h"
-#include "Emu/RSX/sysutil_video.h"
-#include "Gui/PADManager.h"
-#include "Gui/VHDDManager.h"
-#include "Gui/VFSManager.h"
-#include "Gui/AboutDialog.h"
-#include "Gui/GameViewer.h"
-#include "Gui/CompilerELF.h"
-#include "Gui/AutoPauseManager.h"
-#include "Gui/SaveDataUtility.h"
-#include "Gui/KernelExplorer.h"
-#include "Gui/MemoryViewer.h"
-#include "Gui/RSXDebugger.h"
-
-#include <wx/dynlib.h>
-
-#include "Loader/PKG.h"
-
-BEGIN_EVENT_TABLE(MainFrame, FrameBase)
-	EVT_CLOSE(MainFrame::OnQuit)
-END_EVENT_TABLE()
-
-enum IDs
-{
-	id_boot_elf = 0x555,
-	id_boot_game,
-	id_install_pkg,
-	id_sys_pause,
-	id_sys_stop,
-	id_sys_send_open_menu,
-	id_sys_send_exit,
-	id_config_emu,
-	id_config_pad,
-	id_config_vfs_manager,
-	id_config_vhdd_manager,
-	id_config_autopause_manager,
-	id_config_savedata_manager,
-	id_tools_compiler,
-	id_tools_kernel_explorer,
-	id_tools_memory_viewer,
-	id_tools_rsx_debugger,
-	id_help_about,
-	id_update_dbg,
-};
-
-wxString GetPaneName()
-{
-	static int pane_num = 0;
-
-	return wxString::Format("Pane_%d", pane_num++);
-}
-
-MainFrame::MainFrame()
-	: FrameBase(nullptr, wxID_ANY, "", "MainFrame", wxSize(800, 600))
-	, m_aui_mgr(this)
-	, m_sys_menu_opened(false)
-{
-
-#ifdef _DEBUG
-	SetLabel(wxString::Format(_PRGNAME_ " git-" RPCS3_GIT_VERSION));
-#else
-	SetLabel(wxString::Format(_PRGNAME_ " " _PRGVER_));
-#endif
-
-	wxMenuBar* menubar = new wxMenuBar();
-
-	wxMenu* menu_boot = new wxMenu();
-	menubar->Append(menu_boot, "Boot");
-	menu_boot->Append(id_boot_elf, "Boot ELF / SELF file");
-	menu_boot->Append(id_boot_game, "Boot game");
-	menu_boot->AppendSeparator();
-	menu_boot->Append(id_install_pkg, "Install PKG");
-
-	wxMenu* menu_sys = new wxMenu();
-	menubar->Append(menu_sys, "System");
-	menu_sys->Append(id_sys_pause, "Pause")->Enable(false);
-	menu_sys->Append(id_sys_stop, "Stop\tCtrl + S")->Enable(false);
-	menu_sys->AppendSeparator();
-	menu_sys->Append(id_sys_send_open_menu, "Send open system menu cmd")->Enable(false);
-	menu_sys->Append(id_sys_send_exit, "Send exit cmd")->Enable(false);
-
-	wxMenu* menu_conf = new wxMenu();
-	menubar->Append(menu_conf, "Config");
-	menu_conf->Append(id_config_emu, "Settings");
-	menu_conf->Append(id_config_pad, "PAD Settings");
-	menu_conf->AppendSeparator();
-	menu_conf->Append(id_config_autopause_manager, "Auto Pause Settings");
-	menu_conf->AppendSeparator();
-	menu_conf->Append(id_config_vfs_manager, "Virtual File System Manager");
-	menu_conf->Append(id_config_vhdd_manager, "Virtual HDD Manager");
-	menu_conf->Append(id_config_savedata_manager, "Save Data Utility");
-
-	wxMenu* menu_tools = new wxMenu();
-	menubar->Append(menu_tools, "Tools");
-	menu_tools->Append(id_tools_compiler, "ELF Compiler");
-	menu_tools->Append(id_tools_kernel_explorer, "Kernel Explorer")->Enable(false);
-	menu_tools->Append(id_tools_memory_viewer, "Memory Viewer")->Enable(false);
-	menu_tools->Append(id_tools_rsx_debugger, "RSX Debugger")->Enable(false);
-
-	wxMenu* menu_help = new wxMenu();
-	menubar->Append(menu_help, "Help");
-	menu_help->Append(id_help_about, "About...");
-
-	SetMenuBar(menubar);
-
-	// Panels
-	m_game_viewer = new GameViewer(this);
-	m_debugger_frame = new DebuggerPanel(this);
-	m_log_frame = new LogFrame(this);
-
-<<<<<<< HEAD
-	AddPane(m_game_viewer, "Game List", wxAUI_DOCK_BOTTOM);
-=======
-	AddPane(m_game_viewer, "Game List", wxAUI_DOCK_CENTRE);
-	AddPane(m_log_frame, "Log", wxAUI_DOCK_BOTTOM);
->>>>>>> e65676ff
-	AddPane(m_debugger_frame, "Debugger", wxAUI_DOCK_RIGHT);
-	
-	// Events
-	Bind(wxEVT_MENU, &MainFrame::BootElf, this, id_boot_elf);
-	Bind(wxEVT_MENU, &MainFrame::BootGame, this, id_boot_game);
-	Bind(wxEVT_MENU, &MainFrame::InstallPkg, this, id_install_pkg);
-
-	Bind(wxEVT_MENU, &MainFrame::Pause, this, id_sys_pause);
-	Bind(wxEVT_MENU, &MainFrame::Stop, this, id_sys_stop);
-	Bind(wxEVT_MENU, &MainFrame::SendOpenCloseSysMenu, this, id_sys_send_open_menu);
-	Bind(wxEVT_MENU, &MainFrame::SendExit, this, id_sys_send_exit);
-
-	Bind(wxEVT_MENU, &MainFrame::Config, this, id_config_emu);
-	Bind(wxEVT_MENU, &MainFrame::ConfigPad, this, id_config_pad);
-	Bind(wxEVT_MENU, &MainFrame::ConfigVFS, this, id_config_vfs_manager);
-	Bind(wxEVT_MENU, &MainFrame::ConfigVHDD, this, id_config_vhdd_manager);
-	Bind(wxEVT_MENU, &MainFrame::ConfigAutoPause, this, id_config_autopause_manager);
-	Bind(wxEVT_MENU, &MainFrame::ConfigSaveData, this, id_config_savedata_manager);
-
-	Bind(wxEVT_MENU, &MainFrame::OpenELFCompiler, this, id_tools_compiler);
-	Bind(wxEVT_MENU, &MainFrame::OpenKernelExplorer, this, id_tools_kernel_explorer);
-	Bind(wxEVT_MENU, &MainFrame::OpenMemoryViewer, this, id_tools_memory_viewer);
-	Bind(wxEVT_MENU, &MainFrame::OpenRSXDebugger, this, id_tools_rsx_debugger);
-
-	Bind(wxEVT_MENU, &MainFrame::AboutDialogHandler, this, id_help_about);
-
-	Bind(wxEVT_MENU, &MainFrame::UpdateUI, this, id_update_dbg);
-
-	wxGetApp().Bind(wxEVT_KEY_DOWN, &MainFrame::OnKeyDown, this);
-	wxGetApp().Bind(wxEVT_DBG_COMMAND, &MainFrame::UpdateUI, this);
-}
-
-MainFrame::~MainFrame()
-{
-	m_aui_mgr.UnInit();
-}
-
-void MainFrame::AddPane(wxWindow* wind, const wxString& caption, int flags)
-{
-	wind->SetSize(-1, 300);
-	m_aui_mgr.AddPane(wind, wxAuiPaneInfo().Name(GetPaneName()).Caption(caption).Direction(flags).CloseButton(false).MaximizeButton());
-}
-
-void MainFrame::DoSettings(bool load)
-{
-	IniEntry<std::string> ini;
-	ini.Init("Settings", "MainFrameAui");
-
-	if(load)
-	{
-		m_aui_mgr.LoadPerspective(fmt::FromUTF8(ini.LoadValue(fmt::ToUTF8(m_aui_mgr.SavePerspective()))));
-	}
-	else
-	{
-		ini.SaveValue(fmt::ToUTF8(m_aui_mgr.SavePerspective()));
-	}
-}
-
-void MainFrame::BootGame(wxCommandEvent& WXUNUSED(event))
-{
-	bool stopped = false;
-
-	if(Emu.IsRunning())
-	{
-		Emu.Pause();
-		stopped = true;
-	}
-
-	wxDirDialog ctrl(this, L"Select game folder", wxEmptyString);
-
-	if(ctrl.ShowModal() == wxID_CANCEL)
-	{
-		if(stopped) Emu.Resume();
-		return;
-	}
-
-	Emu.Stop();
-	
-	if(Emu.BootGame(ctrl.GetPath().ToStdString()))
-	{
-		LOG_SUCCESS(HLE, "Game: boot done.");
-
-		if (Ini.HLEAlwaysStart.GetValue() && Emu.IsReady())
-		{
-			Emu.Run();
-		}
-	}
-	else
-	{
-		LOG_ERROR(HLE, "PS3 executable not found in selected folder (%s)", ctrl.GetPath().wx_str());
-	}
-}
-
-void MainFrame::InstallPkg(wxCommandEvent& WXUNUSED(event))
-{
-	bool stopped = false;
-
-	if(Emu.IsRunning())
-	{
-		Emu.Pause();
-		stopped = true;
-	}
-
-	wxFileDialog ctrl (this, L"Select PKG", wxEmptyString, wxEmptyString, "PKG files (*.pkg)|*.pkg|All files (*.*)|*.*",
-		wxFD_OPEN | wxFD_FILE_MUST_EXIST);
-	
-	if(ctrl.ShowModal() == wxID_CANCEL)
-	{
-		if(stopped) Emu.Resume();
-		return;
-	}
-
-	Emu.Stop();
-	
-	// Open and install PKG file
-	std::string filePath = ctrl.GetPath().ToStdString();
-	rFile pkg_f(filePath, rFile::read); // TODO: Use VFS to install PKG files
-
-	if (pkg_f.IsOpened())
-	{
-		PKGLoader pkg(pkg_f);
-		pkg.Install("/dev_hdd0/game/");
-		pkg.Close();
-
-		// Refresh game list
-		m_game_viewer->Refresh();
-	}
-}
-
-void MainFrame::BootElf(wxCommandEvent& WXUNUSED(event))
-{
-	bool stopped = false;
-
-	if(Emu.IsRunning())
-	{
-		Emu.Pause();
-		stopped = true;
-	}
-
-	wxFileDialog ctrl(this, L"Select (S)ELF", wxEmptyString, wxEmptyString,
-		"(S)ELF files (*BOOT.BIN;*.elf;*.self)|*BOOT.BIN;*.elf;*.self"
-		"|ELF files (BOOT.BIN;*.elf)|BOOT.BIN;*.elf"
-		"|SELF files (EBOOT.BIN;*.self)|EBOOT.BIN;*.self"
-		"|BOOT files (*BOOT.BIN)|*BOOT.BIN"
-		"|BIN files (*.bin)|*.bin"
-		"|All files (*.*)|*.*",
-		wxFD_OPEN | wxFD_FILE_MUST_EXIST);
-
-	if(ctrl.ShowModal() == wxID_CANCEL)
-	{
-		if(stopped) Emu.Resume();
-		return;
-	}
-
-	LOG_NOTICE(HLE, "(S)ELF: booting...");
-
-	Emu.Stop();
-	Emu.SetPath(fmt::ToUTF8(ctrl.GetPath()));
-	Emu.Load();
-
-	LOG_SUCCESS(HLE, "(S)ELF: boot done.");
-	
-	if (Ini.HLEAlwaysStart.GetValue() && Emu.IsReady())
-	{
-		Emu.Run();
-	}
-}
-
-void MainFrame::Pause(wxCommandEvent& WXUNUSED(event))
-{
-	if(Emu.IsReady())
-	{
-		Emu.Run();
-	}
-	else if(Emu.IsPaused())
-	{
-		Emu.Resume();
-	}
-	else if(Emu.IsRunning())
-	{
-		Emu.Pause();
-	}
-}
-
-void MainFrame::Stop(wxCommandEvent& WXUNUSED(event))
-{
-	Emu.Stop();
-}
-
-void MainFrame::SendExit(wxCommandEvent& event)
-{
-	Emu.GetCallbackManager().m_exit_callback.Handle(0x0101, 0);
-}
-
-void MainFrame::SendOpenCloseSysMenu(wxCommandEvent& event)
-{
-	Emu.GetCallbackManager().m_exit_callback.Handle(m_sys_menu_opened ? 0x0132 : 0x0131, 0);
-	m_sys_menu_opened = !m_sys_menu_opened;
-	wxCommandEvent ce;
-	UpdateUI(ce);
-}
-
-void MainFrame::Config(wxCommandEvent& WXUNUSED(event))
-{
-	bool paused = false;
-
-	if(Emu.IsRunning())
-	{
-		Emu.Pause();
-		paused = true;
-	}
-
-	wxDialog diag(this, wxID_ANY, "Settings", wxDefaultPosition);
-	static const u32 height = 400;
-	static const u32 width = 385;
-
-	// Settings panels
-	wxNotebook* nb_config = new wxNotebook(&diag, wxID_ANY, wxPoint(6,6), wxSize(width, height));
-	wxPanel* p_system     = new wxPanel(nb_config, wxID_ANY);
-	wxPanel* p_cpu        = new wxPanel(nb_config, wxID_ANY);
-	wxPanel* p_graphics   = new wxPanel(nb_config, wxID_ANY);
-	wxPanel* p_audio      = new wxPanel(nb_config, wxID_ANY);
-	wxPanel* p_io         = new wxPanel(nb_config, wxID_ANY);
-	wxPanel* p_hle        = new wxPanel(nb_config, wxID_ANY);
-
-	nb_config->AddPage(p_cpu,      wxT("Core"));
-	nb_config->AddPage(p_graphics, wxT("Graphics"));
-	nb_config->AddPage(p_audio,    wxT("Audio"));
-	nb_config->AddPage(p_io,       wxT("Input / Output"));
-	nb_config->AddPage(p_hle,      wxT("HLE / Misc."));
-	nb_config->AddPage(p_system,   wxT("System"));
-
-	wxBoxSizer* s_subpanel_system   = new wxBoxSizer(wxVERTICAL);
-	wxBoxSizer* s_subpanel_cpu      = new wxBoxSizer(wxVERTICAL);
-	wxBoxSizer* s_subpanel_graphics = new wxBoxSizer(wxVERTICAL);
-	wxBoxSizer* s_subpanel_audio    = new wxBoxSizer(wxVERTICAL);
-	wxBoxSizer* s_subpanel_io       = new wxBoxSizer(wxVERTICAL);
-	wxBoxSizer* s_subpanel_hle      = new wxBoxSizer(wxVERTICAL);
-
-	// CPU/SPU settings
-	wxStaticBoxSizer* s_round_cpu_decoder = new wxStaticBoxSizer(wxVERTICAL, p_cpu, _("CPU"));
-	wxStaticBoxSizer* s_round_spu_decoder = new wxStaticBoxSizer(wxVERTICAL, p_cpu, _("SPU"));
-
-	// Graphics
-	wxStaticBoxSizer* s_round_gs_render = new wxStaticBoxSizer(wxVERTICAL, p_graphics, _("Render"));
-	wxStaticBoxSizer* s_round_gs_res    = new wxStaticBoxSizer(wxVERTICAL, p_graphics, _("Default resolution"));
-	wxStaticBoxSizer* s_round_gs_aspect = new wxStaticBoxSizer(wxVERTICAL, p_graphics, _("Default aspect ratio"));
-
-	// Input / Output
-	wxStaticBoxSizer* s_round_io_pad_handler      = new wxStaticBoxSizer(wxVERTICAL, p_io, _("Pad Handler"));
-	wxStaticBoxSizer* s_round_io_keyboard_handler = new wxStaticBoxSizer(wxVERTICAL, p_io, _("Keyboard Handler"));
-	wxStaticBoxSizer* s_round_io_mouse_handler    = new wxStaticBoxSizer(wxVERTICAL, p_io, _("Mouse Handler"));
-	
-	// Audio
-	wxStaticBoxSizer* s_round_audio_out = new wxStaticBoxSizer(wxVERTICAL, p_audio, _("Audio Out"));
-
-	// System
-	wxStaticBoxSizer* s_round_sys_lang = new wxStaticBoxSizer(wxVERTICAL, p_system, _("Language"));
-
-	wxComboBox* cbox_cpu_decoder      = new wxComboBox(p_cpu, wxID_ANY);
-	wxComboBox* cbox_spu_decoder      = new wxComboBox(p_cpu, wxID_ANY);
-	wxComboBox* cbox_gs_render        = new wxComboBox(p_graphics, wxID_ANY);
-	wxComboBox* cbox_gs_resolution    = new wxComboBox(p_graphics, wxID_ANY);
-	wxComboBox* cbox_gs_aspect        = new wxComboBox(p_graphics, wxID_ANY);
-	wxComboBox* cbox_pad_handler      = new wxComboBox(p_io, wxID_ANY);
-	wxComboBox* cbox_keyboard_handler = new wxComboBox(p_io, wxID_ANY);
-	wxComboBox* cbox_mouse_handler    = new wxComboBox(p_io, wxID_ANY);
-	wxComboBox* cbox_audio_out        = new wxComboBox(p_audio, wxID_ANY);
-	wxComboBox* cbox_sys_lang         = new wxComboBox(p_system, wxID_ANY);
-
-	wxCheckBox* chbox_gs_log_prog         = new wxCheckBox(p_graphics, wxID_ANY, "Log vertex/fragment programs");
-	wxCheckBox* chbox_gs_dump_depth       = new wxCheckBox(p_graphics, wxID_ANY, "Write Depth Buffer");
-	wxCheckBox* chbox_gs_dump_color       = new wxCheckBox(p_graphics, wxID_ANY, "Write Color Buffers");
-	wxCheckBox* chbox_gs_vsync            = new wxCheckBox(p_graphics, wxID_ANY, "VSync");
-	wxCheckBox* chbox_audio_dump          = new wxCheckBox(p_audio, wxID_ANY, "Dump to file");
-<<<<<<< HEAD
-	wxCheckBox* chbox_audio_conv		  = new wxCheckBox(p_audio, wxID_ANY, "Convert to 16 bit");
-	wxCheckBox* chbox_hle_hook_stfunc     = new wxCheckBox(p_hle, wxID_ANY, "Hook static functions");
-	wxCheckBox* chbox_hle_savetty         = new wxCheckBox(p_hle, wxID_ANY, "Save TTY output to file");
-	wxCheckBox* chbox_hle_exitonstop	  = new wxCheckBox(p_hle, wxID_ANY, "Exit RPCS3 when process finishes");
-	wxCheckBox* chbox_hle_hide_debug_console = new wxCheckBox(p_hle, wxID_ANY, "Hide Debug Console");
-	wxCheckBox* chbox_hle_always_start = new wxCheckBox(p_hle, wxID_ANY, "Always start after boot");
-=======
-	wxCheckBox* chbox_audio_conv          = new wxCheckBox(p_audio, wxID_ANY, "Convert to 16 bit");
-	wxCheckBox* chbox_hle_logging         = new wxCheckBox(p_hle, wxID_ANY, "Log all SysCalls");
-	wxCheckBox* chbox_hle_hook_stfunc     = new wxCheckBox(p_hle, wxID_ANY, "Hook static functions");
-	wxCheckBox* chbox_hle_savetty         = new wxCheckBox(p_hle, wxID_ANY, "Save TTY output to file");
-	wxCheckBox* chbox_hle_exitonstop      = new wxCheckBox(p_hle, wxID_ANY, "Exit RPCS3 when process finishes");
-	wxCheckBox* chbox_hle_always_start    = new wxCheckBox(p_hle, wxID_ANY, "Always start after boot");
-
-	//Auto Pause
-	wxCheckBox* chbox_dbg_ap_systemcall   = new wxCheckBox(p_hle, wxID_ANY, "Auto Pause at System Call");
-	wxCheckBox* chbox_dbg_ap_functioncall = new wxCheckBox(p_hle, wxID_ANY, "Auto Pause at Function Call");
->>>>>>> e65676ff
-
-	cbox_cpu_decoder->Append("PPU Interpreter & DisAsm");
-	cbox_cpu_decoder->Append("PPU Interpreter");
-
-	cbox_spu_decoder->Append("SPU Interpreter");
-	cbox_spu_decoder->Append("SPU JIT (asmjit)");
-
-	for(int i=1; i<WXSIZEOF(ResolutionTable); ++i)
-	{
-		cbox_gs_resolution->Append(wxString::Format("%dx%d", ResolutionTable[i].width.ToLE(), ResolutionTable[i].height.ToLE()));
-	}
-
-	cbox_gs_aspect->Append("4:3");
-	cbox_gs_aspect->Append("16:9");
-
-	cbox_gs_render->Append("Null");
-	cbox_gs_render->Append("OpenGL");
-	//cbox_gs_render->Append("Software");
-
-	cbox_pad_handler->Append("Null");
-	cbox_pad_handler->Append("Windows");
-#if defined (_WIN32)
-	cbox_pad_handler->Append("XInput");
-#endif
-	//cbox_pad_handler->Append("DirectInput");
-
-	cbox_keyboard_handler->Append("Null");
-	cbox_keyboard_handler->Append("Windows");
-	//cbox_keyboard_handler->Append("DirectInput");
-
-	cbox_mouse_handler->Append("Null");
-	cbox_mouse_handler->Append("Windows");
-	//cbox_mouse_handler->Append("DirectInput");
-
-	cbox_audio_out->Append("Null");
-	cbox_audio_out->Append("OpenAL");
-
-	cbox_sys_lang->Append("Japanese");
-	cbox_sys_lang->Append("English (US)");
-	cbox_sys_lang->Append("French");
-	cbox_sys_lang->Append("Spanish");
-	cbox_sys_lang->Append("German");
-	cbox_sys_lang->Append("Italian");
-	cbox_sys_lang->Append("Dutch");
-	cbox_sys_lang->Append("Portuguese (PT)");
-	cbox_sys_lang->Append("Russian");
-	cbox_sys_lang->Append("Korean");
-	cbox_sys_lang->Append("Chinese (Trad.)");
-	cbox_sys_lang->Append("Chinese (Simp.)");
-	cbox_sys_lang->Append("Finnish");
-	cbox_sys_lang->Append("Swedish");
-	cbox_sys_lang->Append("Danish");
-	cbox_sys_lang->Append("Norwegian");
-	cbox_sys_lang->Append("Polish");
-	cbox_sys_lang->Append("English (UK)");
-
-	// Get values from .ini
-	chbox_gs_log_prog        ->SetValue(Ini.GSLogPrograms.GetValue());
-	chbox_gs_dump_depth      ->SetValue(Ini.GSDumpDepthBuffer.GetValue());
-	chbox_gs_dump_color      ->SetValue(Ini.GSDumpColorBuffers.GetValue());
-	chbox_gs_vsync           ->SetValue(Ini.GSVSyncEnable.GetValue());
-	chbox_audio_dump         ->SetValue(Ini.AudioDumpToFile.GetValue());
-<<<<<<< HEAD
-	chbox_audio_conv		 ->SetValue(Ini.AudioConvertToU16.GetValue());
-=======
-	chbox_audio_conv         ->SetValue(Ini.AudioConvertToU16.GetValue());
-	chbox_hle_logging        ->SetValue(Ini.HLELogging.GetValue());
->>>>>>> e65676ff
-	chbox_hle_hook_stfunc    ->SetValue(Ini.HLEHookStFunc.GetValue());
-	chbox_hle_savetty        ->SetValue(Ini.HLESaveTTY.GetValue());
-	chbox_hle_exitonstop     ->SetValue(Ini.HLEExitOnStop.GetValue());
-	chbox_hle_always_start   ->SetValue(Ini.HLEAlwaysStart.GetValue());
-
-	//Auto Pause related
-	chbox_dbg_ap_systemcall  ->SetValue(Ini.DBGAutoPauseSystemCall.GetValue());
-	chbox_dbg_ap_functioncall->SetValue(Ini.DBGAutoPauseFunctionCall.GetValue());
-
-	cbox_cpu_decoder     ->SetSelection(Ini.CPUDecoderMode.GetValue() ? Ini.CPUDecoderMode.GetValue() - 1 : 0);
-	cbox_spu_decoder     ->SetSelection(Ini.SPUDecoderMode.GetValue() ? Ini.SPUDecoderMode.GetValue() - 1 : 0);
-	cbox_gs_render       ->SetSelection(Ini.GSRenderMode.GetValue());
-	cbox_gs_resolution   ->SetSelection(ResolutionIdToNum(Ini.GSResolution.GetValue()) - 1);
-	cbox_gs_aspect       ->SetSelection(Ini.GSAspectRatio.GetValue() - 1);
-	cbox_pad_handler     ->SetSelection(Ini.PadHandlerMode.GetValue());
-	cbox_keyboard_handler->SetSelection(Ini.KeyboardHandlerMode.GetValue());
-	cbox_mouse_handler   ->SetSelection(Ini.MouseHandlerMode.GetValue());
-	cbox_audio_out       ->SetSelection(Ini.AudioOutMode.GetValue());
-	cbox_sys_lang        ->SetSelection(Ini.SysLanguage.GetValue());
-	
-	// Enable/Disable parameters
-	chbox_audio_dump->Enable(Emu.IsStopped());
-	chbox_audio_conv->Enable(Emu.IsStopped());
-	chbox_hle_hook_stfunc->Enable(Emu.IsStopped());
-
-	s_round_cpu_decoder->Add(cbox_cpu_decoder, wxSizerFlags().Border(wxALL, 5).Expand());
-	s_round_spu_decoder->Add(cbox_spu_decoder, wxSizerFlags().Border(wxALL, 5).Expand());
-
-	s_round_gs_render->Add(cbox_gs_render, wxSizerFlags().Border(wxALL, 5).Expand());
-	s_round_gs_res->Add(cbox_gs_resolution, wxSizerFlags().Border(wxALL, 5).Expand());
-	s_round_gs_aspect->Add(cbox_gs_aspect, wxSizerFlags().Border(wxALL, 5).Expand());
-
-	s_round_io_pad_handler->Add(cbox_pad_handler, wxSizerFlags().Border(wxALL, 5).Expand());
-	s_round_io_keyboard_handler->Add(cbox_keyboard_handler, wxSizerFlags().Border(wxALL, 5).Expand());
-	s_round_io_mouse_handler->Add(cbox_mouse_handler, wxSizerFlags().Border(wxALL, 5).Expand());
-
-	s_round_audio_out->Add(cbox_audio_out, wxSizerFlags().Border(wxALL, 5).Expand());
-
-	s_round_sys_lang->Add(cbox_sys_lang, wxSizerFlags().Border(wxALL, 5).Expand());
-
-	// Core
-	s_subpanel_cpu->Add(s_round_cpu_decoder, wxSizerFlags().Border(wxALL, 5).Expand());
-	s_subpanel_cpu->Add(s_round_spu_decoder, wxSizerFlags().Border(wxALL, 5).Expand());
-
-	// Graphics
-	s_subpanel_graphics->Add(s_round_gs_render, wxSizerFlags().Border(wxALL, 5).Expand());
-	s_subpanel_graphics->Add(s_round_gs_res, wxSizerFlags().Border(wxALL, 5).Expand());
-	s_subpanel_graphics->Add(s_round_gs_aspect, wxSizerFlags().Border(wxALL, 5).Expand());
-	s_subpanel_graphics->Add(chbox_gs_log_prog, wxSizerFlags().Border(wxALL, 5).Expand());
-	s_subpanel_graphics->Add(chbox_gs_dump_depth, wxSizerFlags().Border(wxALL, 5).Expand());
-	s_subpanel_graphics->Add(chbox_gs_dump_color, wxSizerFlags().Border(wxALL, 5).Expand());
-	s_subpanel_graphics->Add(chbox_gs_vsync, wxSizerFlags().Border(wxALL, 5).Expand());
-
-	// Input - Output
-	s_subpanel_io->Add(s_round_io_pad_handler, wxSizerFlags().Border(wxALL, 5).Expand());
-	s_subpanel_io->Add(s_round_io_keyboard_handler, wxSizerFlags().Border(wxALL, 5).Expand());
-	s_subpanel_io->Add(s_round_io_mouse_handler, wxSizerFlags().Border(wxALL, 5).Expand());
-
-	// Audio
-	s_subpanel_audio->Add(s_round_audio_out, wxSizerFlags().Border(wxALL, 5).Expand());
-	s_subpanel_audio->Add(chbox_audio_dump, wxSizerFlags().Border(wxALL, 5).Expand());
-	s_subpanel_audio->Add(chbox_audio_conv, wxSizerFlags().Border(wxALL, 5).Expand());
-
-	// HLE / Misc.
-	s_subpanel_hle->AddSpacer(15);
-	s_subpanel_hle->Add(chbox_hle_hook_stfunc, wxSizerFlags().Border(wxALL, 5).Expand());
-	s_subpanel_hle->Add(chbox_hle_savetty, wxSizerFlags().Border(wxALL, 5).Expand());
-	s_subpanel_hle->Add(chbox_hle_exitonstop, wxSizerFlags().Border(wxALL, 5).Expand());
-	s_subpanel_hle->Add(chbox_hle_always_start, wxSizerFlags().Border(wxALL, 5).Expand());
-
-	//Auto Pause
-	s_subpanel_hle->Add(chbox_dbg_ap_systemcall, wxSizerFlags().Border(wxALL, 5).Expand());
-	s_subpanel_hle->Add(chbox_dbg_ap_functioncall, wxSizerFlags().Border(wxALL, 5).Expand());
-
-	// System
-	s_subpanel_system->Add(s_round_sys_lang, wxSizerFlags().Border(wxALL, 5).Expand());
-	
-	// Buttons
-	wxBoxSizer* s_b_panel(new wxBoxSizer(wxHORIZONTAL));
-	s_b_panel->Add(new wxButton(&diag, wxID_OK), wxSizerFlags().Border(wxALL, 5).Bottom());
-	s_b_panel->Add(new wxButton(&diag, wxID_CANCEL), wxSizerFlags().Border(wxALL, 5).Bottom());
-
-	// Resize panels 
-	diag.SetSizerAndFit(s_subpanel_cpu, false);
-	diag.SetSizerAndFit(s_subpanel_graphics, false);
-	diag.SetSizerAndFit(s_subpanel_io, false);
-	diag.SetSizerAndFit(s_subpanel_audio, false);
-	diag.SetSizerAndFit(s_subpanel_hle, false);
-	diag.SetSizerAndFit(s_subpanel_system, false);
-	diag.SetSizerAndFit(s_b_panel, false);
-	
-	diag.SetSize(width+26, height+80);
-
-	if(diag.ShowModal() == wxID_OK)
-	{
-		Ini.CPUDecoderMode.SetValue(cbox_cpu_decoder->GetSelection() + 1);
-		Ini.SPUDecoderMode.SetValue(cbox_spu_decoder->GetSelection() + 1);
-		Ini.GSRenderMode.SetValue(cbox_gs_render->GetSelection());
-		Ini.GSResolution.SetValue(ResolutionNumToId(cbox_gs_resolution->GetSelection() + 1));
-		Ini.GSAspectRatio.SetValue(cbox_gs_aspect->GetSelection() + 1);
-		Ini.GSVSyncEnable.SetValue(chbox_gs_vsync->GetValue());
-		Ini.GSLogPrograms.SetValue(chbox_gs_log_prog->GetValue());
-		Ini.GSDumpDepthBuffer.SetValue(chbox_gs_dump_depth->GetValue());
-		Ini.GSDumpColorBuffers.SetValue(chbox_gs_dump_color->GetValue());
-		Ini.PadHandlerMode.SetValue(cbox_pad_handler->GetSelection());
-		Ini.KeyboardHandlerMode.SetValue(cbox_keyboard_handler->GetSelection());
-		Ini.MouseHandlerMode.SetValue(cbox_mouse_handler->GetSelection());
-		Ini.AudioOutMode.SetValue(cbox_audio_out->GetSelection());
-		Ini.AudioDumpToFile.SetValue(chbox_audio_dump->GetValue());
-		Ini.AudioConvertToU16.SetValue(chbox_audio_conv->GetValue());
-		Ini.HLEHookStFunc.SetValue(chbox_hle_hook_stfunc->GetValue());
-		Ini.HLESaveTTY.SetValue(chbox_hle_savetty->GetValue());
-		Ini.HLEExitOnStop.SetValue(chbox_hle_exitonstop->GetValue());
-		Ini.SysLanguage.SetValue(cbox_sys_lang->GetSelection());
-		Ini.HLEAlwaysStart.SetValue(chbox_hle_always_start->GetValue());
-
-		//Auto Pause
-		Ini.DBGAutoPauseFunctionCall.SetValue(chbox_dbg_ap_functioncall->GetValue());
-		Ini.DBGAutoPauseSystemCall.SetValue(chbox_dbg_ap_systemcall->GetValue());
-
-		Ini.Save();
-	}
-
-	if(paused) Emu.Resume();
-}
-
-void MainFrame::ConfigPad(wxCommandEvent& WXUNUSED(event))
-{
-	PADManager(this).ShowModal();
-}
-
-void MainFrame::ConfigVFS(wxCommandEvent& WXUNUSED(event))
-{
-	VFSManagerDialog(this).ShowModal();
-}
-
-void MainFrame::ConfigVHDD(wxCommandEvent& WXUNUSED(event))
-{
-	VHDDManagerDialog(this).ShowModal();
-}
-
-void MainFrame::ConfigAutoPause(wxCommandEvent& WXUNUSED(event))
-{
-	AutoPauseManagerDialog(this).ShowModal();
-}
-
-void MainFrame::ConfigSaveData(wxCommandEvent& event)
-{
-	SaveDataListDialog(this, true).ShowModal();
-}
-
-void MainFrame::OpenELFCompiler(wxCommandEvent& WXUNUSED(event))
-{
-	(new CompilerELF(this)) -> Show();
-}
-
-void MainFrame::OpenKernelExplorer(wxCommandEvent& WXUNUSED(event))
-{
-	(new KernelExplorer(this)) -> Show();
-}
-
-void MainFrame::OpenMemoryViewer(wxCommandEvent& WXUNUSED(event))
-{
-	(new MemoryViewerPanel(this)) -> Show();
-}
-
-void MainFrame::OpenRSXDebugger(wxCommandEvent& WXUNUSED(event))
-{
-	(new RSXDebugger(this)) -> Show();
-}
-
-
-void MainFrame::AboutDialogHandler(wxCommandEvent& WXUNUSED(event))
-{
-	AboutDialog(this).ShowModal();
-}
-
-void MainFrame::UpdateUI(wxCommandEvent& event)
-{
-	event.Skip();
-
-	bool is_running, is_stopped, is_ready;
-
-	if(event.GetEventType() == wxEVT_DBG_COMMAND)
-	{
-		switch(event.GetId())
-		{
-			case DID_START_EMU:
-			case DID_STARTED_EMU:
-				is_running = true;
-				is_stopped = false;
-				is_ready = false;
-			break;
-
-			case DID_STOP_EMU:
-			case DID_STOPPED_EMU:
-				is_running = false;
-				is_stopped = true;
-				is_ready = false;
-				m_sys_menu_opened = false;
-			break;
-
-			case DID_PAUSE_EMU:
-			case DID_PAUSED_EMU:
-				is_running = false;
-				is_stopped = false;
-				is_ready = false;
-			break;
-
-			case DID_RESUME_EMU:
-			case DID_RESUMED_EMU:
-				is_running = true;
-				is_stopped = false;
-				is_ready = false;
-			break;
-
-			case DID_READY_EMU:
-				is_running = false;
-				is_stopped = false;
-				is_ready = true;
-			break;
-
-			case DID_REGISTRED_CALLBACK:
-				is_running = Emu.IsRunning();
-				is_stopped = Emu.IsStopped();
-				is_ready = Emu.IsReady();
-			break;
-
-			default:
-				return;
-		}
-
-		if (event.GetId() == DID_STOPPED_EMU)
-		{
-			if (Ini.HLEExitOnStop.GetValue())
-			{
-				wxGetApp().Exit();
-			}
-		}
-	}
-	else
-	{
-		is_running = Emu.IsRunning();
-		is_stopped = Emu.IsStopped();
-		is_ready = Emu.IsReady();
-	}
-
-	// Update menu items based on the state of the emulator
-	wxMenuBar& menubar( *GetMenuBar() );
-
-	// Emulation
-	wxMenuItem& pause = *menubar.FindItem( id_sys_pause );
-	wxMenuItem& stop  = *menubar.FindItem( id_sys_stop );
-	pause.SetItemLabel(is_running ? "Pause\tCtrl + P" : is_ready ? "Start\tCtrl + E" : "Resume\tCtrl + E");
-	pause.Enable(!is_stopped);
-	stop.Enable(!is_stopped);
-
-	// PS3 Commands
-	wxMenuItem& send_exit = *menubar.FindItem( id_sys_send_exit );
-	wxMenuItem& send_open_menu = *menubar.FindItem( id_sys_send_open_menu );
-	bool enable_commands = !is_stopped && Emu.GetCallbackManager().m_exit_callback.m_callbacks.size();
-	send_open_menu.SetItemLabel(wxString::Format("Send %s system menu cmd", (m_sys_menu_opened ? "close" : "open")));
-	send_open_menu.Enable(enable_commands);
-	send_exit.Enable(enable_commands);
-
-	// Tools
-	wxMenuItem& kernel_explorer = *menubar.FindItem(id_tools_kernel_explorer);
-	wxMenuItem& memory_viewer = *menubar.FindItem(id_tools_memory_viewer);
-	wxMenuItem& rsx_debugger = *menubar.FindItem(id_tools_rsx_debugger);
-	kernel_explorer.Enable(!is_stopped);
-	memory_viewer.Enable(!is_stopped);
-	rsx_debugger.Enable(!is_stopped);
-
-
-	//m_aui_mgr.Update();
-
-	//wxCommandEvent refit( wxEVT_COMMAND_MENU_SELECTED, id_update_dbg );
-	//GetEventHandler()->AddPendingEvent( refit );
-}
-
-void MainFrame::OnQuit(wxCloseEvent& event)
-{
-	DoSettings(false);
-	TheApp->Exit();
-}
-
-void MainFrame::OnKeyDown(wxKeyEvent& event)
-{
-	if(wxGetActiveWindow() /*== this*/ && event.ControlDown())
-	{
-		switch(event.GetKeyCode())
-		{
-		case 'E': case 'e': if(Emu.IsPaused()) Emu.Resume(); else if(Emu.IsReady()) Emu.Run(); return;
-		case 'P': case 'p': if(Emu.IsRunning()) Emu.Pause(); return;
-		case 'S': case 's': if(!Emu.IsStopped()) Emu.Stop(); return;
-		case 'R': case 'r': if(!Emu.m_path.empty()) {Emu.Stop(); Emu.Run();} return;
-		}
-	}
-
-	event.Skip();
-}
+#include "stdafx_gui.h"
+#include "Utilities/Log.h"
+#include "Emu/Memory/Memory.h"
+#include "Emu/System.h"
+#include "rpcs3.h"
+#include "MainFrame.h"
+
+#include "git-version.h"
+#include "Ini.h"
+#include "Emu/RSX/sysutil_video.h"
+#include "Gui/PADManager.h"
+#include "Gui/VHDDManager.h"
+#include "Gui/VFSManager.h"
+#include "Gui/AboutDialog.h"
+#include "Gui/GameViewer.h"
+#include "Gui/CompilerELF.h"
+#include "Gui/AutoPauseManager.h"
+#include "Gui/SaveDataUtility.h"
+#include "Gui/KernelExplorer.h"
+#include "Gui/MemoryViewer.h"
+#include "Gui/RSXDebugger.h"
+
+#include <wx/dynlib.h>
+
+#include "Loader/PKG.h"
+
+BEGIN_EVENT_TABLE(MainFrame, FrameBase)
+	EVT_CLOSE(MainFrame::OnQuit)
+END_EVENT_TABLE()
+
+enum IDs
+{
+	id_boot_elf = 0x555,
+	id_boot_game,
+	id_install_pkg,
+	id_sys_pause,
+	id_sys_stop,
+	id_sys_send_open_menu,
+	id_sys_send_exit,
+	id_config_emu,
+	id_config_pad,
+	id_config_vfs_manager,
+	id_config_vhdd_manager,
+	id_config_autopause_manager,
+	id_config_savedata_manager,
+	id_tools_compiler,
+	id_tools_kernel_explorer,
+	id_tools_memory_viewer,
+	id_tools_rsx_debugger,
+	id_help_about,
+	id_update_dbg,
+};
+
+wxString GetPaneName()
+{
+	static int pane_num = 0;
+
+	return wxString::Format("Pane_%d", pane_num++);
+}
+
+MainFrame::MainFrame()
+	: FrameBase(nullptr, wxID_ANY, "", "MainFrame", wxSize(800, 600))
+	, m_aui_mgr(this)
+	, m_sys_menu_opened(false)
+{
+
+#ifdef _DEBUG
+	SetLabel(wxString::Format(_PRGNAME_ " git-" RPCS3_GIT_VERSION));
+#else
+	SetLabel(wxString::Format(_PRGNAME_ " " _PRGVER_));
+#endif
+
+	wxMenuBar* menubar = new wxMenuBar();
+
+	wxMenu* menu_boot = new wxMenu();
+	menubar->Append(menu_boot, "Boot");
+	menu_boot->Append(id_boot_elf, "Boot ELF / SELF file");
+	menu_boot->Append(id_boot_game, "Boot game");
+	menu_boot->AppendSeparator();
+	menu_boot->Append(id_install_pkg, "Install PKG");
+
+	wxMenu* menu_sys = new wxMenu();
+	menubar->Append(menu_sys, "System");
+	menu_sys->Append(id_sys_pause, "Pause")->Enable(false);
+	menu_sys->Append(id_sys_stop, "Stop\tCtrl + S")->Enable(false);
+	menu_sys->AppendSeparator();
+	menu_sys->Append(id_sys_send_open_menu, "Send open system menu cmd")->Enable(false);
+	menu_sys->Append(id_sys_send_exit, "Send exit cmd")->Enable(false);
+
+	wxMenu* menu_conf = new wxMenu();
+	menubar->Append(menu_conf, "Config");
+	menu_conf->Append(id_config_emu, "Settings");
+	menu_conf->Append(id_config_pad, "PAD Settings");
+	menu_conf->AppendSeparator();
+	menu_conf->Append(id_config_autopause_manager, "Auto Pause Settings");
+	menu_conf->AppendSeparator();
+	menu_conf->Append(id_config_vfs_manager, "Virtual File System Manager");
+	menu_conf->Append(id_config_vhdd_manager, "Virtual HDD Manager");
+	menu_conf->Append(id_config_savedata_manager, "Save Data Utility");
+
+	wxMenu* menu_tools = new wxMenu();
+	menubar->Append(menu_tools, "Tools");
+	menu_tools->Append(id_tools_compiler, "ELF Compiler");
+	menu_tools->Append(id_tools_kernel_explorer, "Kernel Explorer")->Enable(false);
+	menu_tools->Append(id_tools_memory_viewer, "Memory Viewer")->Enable(false);
+	menu_tools->Append(id_tools_rsx_debugger, "RSX Debugger")->Enable(false);
+
+	wxMenu* menu_help = new wxMenu();
+	menubar->Append(menu_help, "Help");
+	menu_help->Append(id_help_about, "About...");
+
+	SetMenuBar(menubar);
+
+	// Panels
+	m_game_viewer = new GameViewer(this);
+	m_debugger_frame = new DebuggerPanel(this);
+	m_log_frame = new LogFrame(this);
+
+	AddPane(m_game_viewer, "Game List", wxAUI_DOCK_CENTRE);
+	AddPane(m_log_frame, "Log", wxAUI_DOCK_BOTTOM);
+	AddPane(m_debugger_frame, "Debugger", wxAUI_DOCK_RIGHT);
+	
+	// Events
+	Bind(wxEVT_MENU, &MainFrame::BootElf, this, id_boot_elf);
+	Bind(wxEVT_MENU, &MainFrame::BootGame, this, id_boot_game);
+	Bind(wxEVT_MENU, &MainFrame::InstallPkg, this, id_install_pkg);
+
+	Bind(wxEVT_MENU, &MainFrame::Pause, this, id_sys_pause);
+	Bind(wxEVT_MENU, &MainFrame::Stop, this, id_sys_stop);
+	Bind(wxEVT_MENU, &MainFrame::SendOpenCloseSysMenu, this, id_sys_send_open_menu);
+	Bind(wxEVT_MENU, &MainFrame::SendExit, this, id_sys_send_exit);
+
+	Bind(wxEVT_MENU, &MainFrame::Config, this, id_config_emu);
+	Bind(wxEVT_MENU, &MainFrame::ConfigPad, this, id_config_pad);
+	Bind(wxEVT_MENU, &MainFrame::ConfigVFS, this, id_config_vfs_manager);
+	Bind(wxEVT_MENU, &MainFrame::ConfigVHDD, this, id_config_vhdd_manager);
+	Bind(wxEVT_MENU, &MainFrame::ConfigAutoPause, this, id_config_autopause_manager);
+	Bind(wxEVT_MENU, &MainFrame::ConfigSaveData, this, id_config_savedata_manager);
+
+	Bind(wxEVT_MENU, &MainFrame::OpenELFCompiler, this, id_tools_compiler);
+	Bind(wxEVT_MENU, &MainFrame::OpenKernelExplorer, this, id_tools_kernel_explorer);
+	Bind(wxEVT_MENU, &MainFrame::OpenMemoryViewer, this, id_tools_memory_viewer);
+	Bind(wxEVT_MENU, &MainFrame::OpenRSXDebugger, this, id_tools_rsx_debugger);
+
+	Bind(wxEVT_MENU, &MainFrame::AboutDialogHandler, this, id_help_about);
+
+	Bind(wxEVT_MENU, &MainFrame::UpdateUI, this, id_update_dbg);
+
+	wxGetApp().Bind(wxEVT_KEY_DOWN, &MainFrame::OnKeyDown, this);
+	wxGetApp().Bind(wxEVT_DBG_COMMAND, &MainFrame::UpdateUI, this);
+}
+
+MainFrame::~MainFrame()
+{
+	m_aui_mgr.UnInit();
+}
+
+void MainFrame::AddPane(wxWindow* wind, const wxString& caption, int flags)
+{
+	wind->SetSize(-1, 300);
+	m_aui_mgr.AddPane(wind, wxAuiPaneInfo().Name(GetPaneName()).Caption(caption).Direction(flags).CloseButton(false).MaximizeButton());
+}
+
+void MainFrame::DoSettings(bool load)
+{
+	IniEntry<std::string> ini;
+	ini.Init("Settings", "MainFrameAui");
+
+	if(load)
+	{
+		m_aui_mgr.LoadPerspective(fmt::FromUTF8(ini.LoadValue(fmt::ToUTF8(m_aui_mgr.SavePerspective()))));
+	}
+	else
+	{
+		ini.SaveValue(fmt::ToUTF8(m_aui_mgr.SavePerspective()));
+	}
+}
+
+void MainFrame::BootGame(wxCommandEvent& WXUNUSED(event))
+{
+	bool stopped = false;
+
+	if(Emu.IsRunning())
+	{
+		Emu.Pause();
+		stopped = true;
+	}
+
+	wxDirDialog ctrl(this, L"Select game folder", wxEmptyString);
+
+	if(ctrl.ShowModal() == wxID_CANCEL)
+	{
+		if(stopped) Emu.Resume();
+		return;
+	}
+
+	Emu.Stop();
+	
+	if(Emu.BootGame(ctrl.GetPath().ToStdString()))
+	{
+		LOG_SUCCESS(HLE, "Game: boot done.");
+
+		if (Ini.HLEAlwaysStart.GetValue() && Emu.IsReady())
+		{
+			Emu.Run();
+		}
+	}
+	else
+	{
+		LOG_ERROR(HLE, "PS3 executable not found in selected folder (%s)", ctrl.GetPath().wx_str());
+	}
+}
+
+void MainFrame::InstallPkg(wxCommandEvent& WXUNUSED(event))
+{
+	bool stopped = false;
+
+	if(Emu.IsRunning())
+	{
+		Emu.Pause();
+		stopped = true;
+	}
+
+	wxFileDialog ctrl (this, L"Select PKG", wxEmptyString, wxEmptyString, "PKG files (*.pkg)|*.pkg|All files (*.*)|*.*",
+		wxFD_OPEN | wxFD_FILE_MUST_EXIST);
+	
+	if(ctrl.ShowModal() == wxID_CANCEL)
+	{
+		if(stopped) Emu.Resume();
+		return;
+	}
+
+	Emu.Stop();
+	
+	// Open and install PKG file
+	std::string filePath = ctrl.GetPath().ToStdString();
+	rFile pkg_f(filePath, rFile::read); // TODO: Use VFS to install PKG files
+
+	if (pkg_f.IsOpened())
+	{
+		PKGLoader pkg(pkg_f);
+		pkg.Install("/dev_hdd0/game/");
+		pkg.Close();
+
+		// Refresh game list
+		m_game_viewer->Refresh();
+	}
+}
+
+void MainFrame::BootElf(wxCommandEvent& WXUNUSED(event))
+{
+	bool stopped = false;
+
+	if(Emu.IsRunning())
+	{
+		Emu.Pause();
+		stopped = true;
+	}
+
+	wxFileDialog ctrl(this, L"Select (S)ELF", wxEmptyString, wxEmptyString,
+		"(S)ELF files (*BOOT.BIN;*.elf;*.self)|*BOOT.BIN;*.elf;*.self"
+		"|ELF files (BOOT.BIN;*.elf)|BOOT.BIN;*.elf"
+		"|SELF files (EBOOT.BIN;*.self)|EBOOT.BIN;*.self"
+		"|BOOT files (*BOOT.BIN)|*BOOT.BIN"
+		"|BIN files (*.bin)|*.bin"
+		"|All files (*.*)|*.*",
+		wxFD_OPEN | wxFD_FILE_MUST_EXIST);
+
+	if(ctrl.ShowModal() == wxID_CANCEL)
+	{
+		if(stopped) Emu.Resume();
+		return;
+	}
+
+	LOG_NOTICE(HLE, "(S)ELF: booting...");
+
+	Emu.Stop();
+	Emu.SetPath(fmt::ToUTF8(ctrl.GetPath()));
+	Emu.Load();
+
+	LOG_SUCCESS(HLE, "(S)ELF: boot done.");
+	
+	if (Ini.HLEAlwaysStart.GetValue() && Emu.IsReady())
+	{
+		Emu.Run();
+	}
+}
+
+void MainFrame::Pause(wxCommandEvent& WXUNUSED(event))
+{
+	if(Emu.IsReady())
+	{
+		Emu.Run();
+	}
+	else if(Emu.IsPaused())
+	{
+		Emu.Resume();
+	}
+	else if(Emu.IsRunning())
+	{
+		Emu.Pause();
+	}
+}
+
+void MainFrame::Stop(wxCommandEvent& WXUNUSED(event))
+{
+	Emu.Stop();
+}
+
+void MainFrame::SendExit(wxCommandEvent& event)
+{
+	Emu.GetCallbackManager().m_exit_callback.Handle(0x0101, 0);
+}
+
+void MainFrame::SendOpenCloseSysMenu(wxCommandEvent& event)
+{
+	Emu.GetCallbackManager().m_exit_callback.Handle(m_sys_menu_opened ? 0x0132 : 0x0131, 0);
+	m_sys_menu_opened = !m_sys_menu_opened;
+	wxCommandEvent ce;
+	UpdateUI(ce);
+}
+
+void MainFrame::Config(wxCommandEvent& WXUNUSED(event))
+{
+	bool paused = false;
+
+	if(Emu.IsRunning())
+	{
+		Emu.Pause();
+		paused = true;
+	}
+
+	wxDialog diag(this, wxID_ANY, "Settings", wxDefaultPosition);
+	static const u32 height = 400;
+	static const u32 width = 385;
+
+	// Settings panels
+	wxNotebook* nb_config = new wxNotebook(&diag, wxID_ANY, wxPoint(6,6), wxSize(width, height));
+	wxPanel* p_system     = new wxPanel(nb_config, wxID_ANY);
+	wxPanel* p_cpu        = new wxPanel(nb_config, wxID_ANY);
+	wxPanel* p_graphics   = new wxPanel(nb_config, wxID_ANY);
+	wxPanel* p_audio      = new wxPanel(nb_config, wxID_ANY);
+	wxPanel* p_io         = new wxPanel(nb_config, wxID_ANY);
+	wxPanel* p_hle        = new wxPanel(nb_config, wxID_ANY);
+
+	nb_config->AddPage(p_cpu,      wxT("Core"));
+	nb_config->AddPage(p_graphics, wxT("Graphics"));
+	nb_config->AddPage(p_audio,    wxT("Audio"));
+	nb_config->AddPage(p_io,       wxT("Input / Output"));
+	nb_config->AddPage(p_hle,      wxT("HLE / Misc."));
+	nb_config->AddPage(p_system,   wxT("System"));
+
+	wxBoxSizer* s_subpanel_system   = new wxBoxSizer(wxVERTICAL);
+	wxBoxSizer* s_subpanel_cpu      = new wxBoxSizer(wxVERTICAL);
+	wxBoxSizer* s_subpanel_graphics = new wxBoxSizer(wxVERTICAL);
+	wxBoxSizer* s_subpanel_audio    = new wxBoxSizer(wxVERTICAL);
+	wxBoxSizer* s_subpanel_io       = new wxBoxSizer(wxVERTICAL);
+	wxBoxSizer* s_subpanel_hle      = new wxBoxSizer(wxVERTICAL);
+
+	// CPU/SPU settings
+	wxStaticBoxSizer* s_round_cpu_decoder = new wxStaticBoxSizer(wxVERTICAL, p_cpu, _("CPU"));
+	wxStaticBoxSizer* s_round_spu_decoder = new wxStaticBoxSizer(wxVERTICAL, p_cpu, _("SPU"));
+
+	// Graphics
+	wxStaticBoxSizer* s_round_gs_render = new wxStaticBoxSizer(wxVERTICAL, p_graphics, _("Render"));
+	wxStaticBoxSizer* s_round_gs_res    = new wxStaticBoxSizer(wxVERTICAL, p_graphics, _("Default resolution"));
+	wxStaticBoxSizer* s_round_gs_aspect = new wxStaticBoxSizer(wxVERTICAL, p_graphics, _("Default aspect ratio"));
+
+	// Input / Output
+	wxStaticBoxSizer* s_round_io_pad_handler      = new wxStaticBoxSizer(wxVERTICAL, p_io, _("Pad Handler"));
+	wxStaticBoxSizer* s_round_io_keyboard_handler = new wxStaticBoxSizer(wxVERTICAL, p_io, _("Keyboard Handler"));
+	wxStaticBoxSizer* s_round_io_mouse_handler    = new wxStaticBoxSizer(wxVERTICAL, p_io, _("Mouse Handler"));
+	
+	// Audio
+	wxStaticBoxSizer* s_round_audio_out = new wxStaticBoxSizer(wxVERTICAL, p_audio, _("Audio Out"));
+
+	// HLE / Misc.
+	wxStaticBoxSizer* s_round_hle_log_lvl = new wxStaticBoxSizer(wxVERTICAL, p_hle, _("Log Level"));
+
+	// System
+	wxStaticBoxSizer* s_round_sys_lang = new wxStaticBoxSizer(wxVERTICAL, p_system, _("Language"));
+
+	wxComboBox* cbox_cpu_decoder      = new wxComboBox(p_cpu, wxID_ANY);
+	wxComboBox* cbox_spu_decoder      = new wxComboBox(p_cpu, wxID_ANY);
+	wxComboBox* cbox_gs_render        = new wxComboBox(p_graphics, wxID_ANY);
+	wxComboBox* cbox_gs_resolution    = new wxComboBox(p_graphics, wxID_ANY);
+	wxComboBox* cbox_gs_aspect        = new wxComboBox(p_graphics, wxID_ANY);
+	wxComboBox* cbox_pad_handler      = new wxComboBox(p_io, wxID_ANY);
+	wxComboBox* cbox_keyboard_handler = new wxComboBox(p_io, wxID_ANY);
+	wxComboBox* cbox_mouse_handler    = new wxComboBox(p_io, wxID_ANY);
+	wxComboBox* cbox_audio_out        = new wxComboBox(p_audio, wxID_ANY);
+	wxComboBox* cbox_hle_loglvl       = new wxComboBox(p_hle, wxID_ANY);
+	wxComboBox* cbox_sys_lang         = new wxComboBox(p_system, wxID_ANY);
+
+	wxCheckBox* chbox_gs_log_prog         = new wxCheckBox(p_graphics, wxID_ANY, "Log vertex/fragment programs");
+	wxCheckBox* chbox_gs_dump_depth       = new wxCheckBox(p_graphics, wxID_ANY, "Write Depth Buffer");
+	wxCheckBox* chbox_gs_dump_color       = new wxCheckBox(p_graphics, wxID_ANY, "Write Color Buffers");
+	wxCheckBox* chbox_gs_vsync            = new wxCheckBox(p_graphics, wxID_ANY, "VSync");
+	wxCheckBox* chbox_audio_dump          = new wxCheckBox(p_audio, wxID_ANY, "Dump to file");
+	wxCheckBox* chbox_audio_conv          = new wxCheckBox(p_audio, wxID_ANY, "Convert to 16 bit");
+	wxCheckBox* chbox_hle_logging         = new wxCheckBox(p_hle, wxID_ANY, "Log all SysCalls");
+	wxCheckBox* chbox_hle_hook_stfunc     = new wxCheckBox(p_hle, wxID_ANY, "Hook static functions");
+	wxCheckBox* chbox_hle_savetty         = new wxCheckBox(p_hle, wxID_ANY, "Save TTY output to file");
+	wxCheckBox* chbox_hle_exitonstop      = new wxCheckBox(p_hle, wxID_ANY, "Exit RPCS3 when process finishes");
+	wxCheckBox* chbox_hle_always_start    = new wxCheckBox(p_hle, wxID_ANY, "Always start after boot");
+
+	//Auto Pause
+	wxCheckBox* chbox_dbg_ap_systemcall   = new wxCheckBox(p_hle, wxID_ANY, "Auto Pause at System Call");
+	wxCheckBox* chbox_dbg_ap_functioncall = new wxCheckBox(p_hle, wxID_ANY, "Auto Pause at Function Call");
+
+	cbox_cpu_decoder->Append("PPU Interpreter & DisAsm");
+	cbox_cpu_decoder->Append("PPU Interpreter");
+
+	cbox_spu_decoder->Append("SPU Interpreter");
+	cbox_spu_decoder->Append("SPU JIT (asmjit)");
+
+	for(int i=1; i<WXSIZEOF(ResolutionTable); ++i)
+	{
+		cbox_gs_resolution->Append(wxString::Format("%dx%d", ResolutionTable[i].width.ToLE(), ResolutionTable[i].height.ToLE()));
+	}
+
+	cbox_gs_aspect->Append("4:3");
+	cbox_gs_aspect->Append("16:9");
+
+	cbox_gs_render->Append("Null");
+	cbox_gs_render->Append("OpenGL");
+	//cbox_gs_render->Append("Software");
+
+	cbox_pad_handler->Append("Null");
+	cbox_pad_handler->Append("Windows");
+#if defined (_WIN32)
+	cbox_pad_handler->Append("XInput");
+#endif
+	//cbox_pad_handler->Append("DirectInput");
+
+	cbox_keyboard_handler->Append("Null");
+	cbox_keyboard_handler->Append("Windows");
+	//cbox_keyboard_handler->Append("DirectInput");
+
+	cbox_mouse_handler->Append("Null");
+	cbox_mouse_handler->Append("Windows");
+	//cbox_mouse_handler->Append("DirectInput");
+
+	cbox_audio_out->Append("Null");
+	cbox_audio_out->Append("OpenAL");
+
+	cbox_hle_loglvl->Append("All");
+	cbox_hle_loglvl->Append("Success");
+	cbox_hle_loglvl->Append("Warnings");
+	cbox_hle_loglvl->Append("Errors");
+	cbox_hle_loglvl->Append("Nothing");
+
+	cbox_sys_lang->Append("Japanese");
+	cbox_sys_lang->Append("English (US)");
+	cbox_sys_lang->Append("French");
+	cbox_sys_lang->Append("Spanish");
+	cbox_sys_lang->Append("German");
+	cbox_sys_lang->Append("Italian");
+	cbox_sys_lang->Append("Dutch");
+	cbox_sys_lang->Append("Portuguese (PT)");
+	cbox_sys_lang->Append("Russian");
+	cbox_sys_lang->Append("Korean");
+	cbox_sys_lang->Append("Chinese (Trad.)");
+	cbox_sys_lang->Append("Chinese (Simp.)");
+	cbox_sys_lang->Append("Finnish");
+	cbox_sys_lang->Append("Swedish");
+	cbox_sys_lang->Append("Danish");
+	cbox_sys_lang->Append("Norwegian");
+	cbox_sys_lang->Append("Polish");
+	cbox_sys_lang->Append("English (UK)");
+
+	// Get values from .ini
+	chbox_gs_log_prog        ->SetValue(Ini.GSLogPrograms.GetValue());
+	chbox_gs_dump_depth      ->SetValue(Ini.GSDumpDepthBuffer.GetValue());
+	chbox_gs_dump_color      ->SetValue(Ini.GSDumpColorBuffers.GetValue());
+	chbox_gs_vsync           ->SetValue(Ini.GSVSyncEnable.GetValue());
+	chbox_audio_dump         ->SetValue(Ini.AudioDumpToFile.GetValue());
+	chbox_audio_conv         ->SetValue(Ini.AudioConvertToU16.GetValue());
+	chbox_hle_logging        ->SetValue(Ini.HLELogging.GetValue());
+	chbox_hle_hook_stfunc    ->SetValue(Ini.HLEHookStFunc.GetValue());
+	chbox_hle_savetty        ->SetValue(Ini.HLESaveTTY.GetValue());
+	chbox_hle_exitonstop     ->SetValue(Ini.HLEExitOnStop.GetValue());
+	chbox_hle_always_start   ->SetValue(Ini.HLEAlwaysStart.GetValue());
+
+	//Auto Pause related
+	chbox_dbg_ap_systemcall  ->SetValue(Ini.DBGAutoPauseSystemCall.GetValue());
+	chbox_dbg_ap_functioncall->SetValue(Ini.DBGAutoPauseFunctionCall.GetValue());
+
+	cbox_cpu_decoder     ->SetSelection(Ini.CPUDecoderMode.GetValue() ? Ini.CPUDecoderMode.GetValue() - 1 : 0);
+	cbox_spu_decoder     ->SetSelection(Ini.SPUDecoderMode.GetValue() ? Ini.SPUDecoderMode.GetValue() - 1 : 0);
+	cbox_gs_render       ->SetSelection(Ini.GSRenderMode.GetValue());
+	cbox_gs_resolution   ->SetSelection(ResolutionIdToNum(Ini.GSResolution.GetValue()) - 1);
+	cbox_gs_aspect       ->SetSelection(Ini.GSAspectRatio.GetValue() - 1);
+	cbox_pad_handler     ->SetSelection(Ini.PadHandlerMode.GetValue());
+	cbox_keyboard_handler->SetSelection(Ini.KeyboardHandlerMode.GetValue());
+	cbox_mouse_handler   ->SetSelection(Ini.MouseHandlerMode.GetValue());
+	cbox_audio_out       ->SetSelection(Ini.AudioOutMode.GetValue());
+	cbox_hle_loglvl      ->SetSelection(Ini.HLELogLvl.GetValue());
+	cbox_sys_lang        ->SetSelection(Ini.SysLanguage.GetValue());
+	
+	// Enable/Disable parameters
+	chbox_audio_dump->Enable(Emu.IsStopped());
+	chbox_audio_conv->Enable(Emu.IsStopped());
+	chbox_hle_logging->Enable(Emu.IsStopped());
+	chbox_hle_hook_stfunc->Enable(Emu.IsStopped());
+
+	s_round_cpu_decoder->Add(cbox_cpu_decoder, wxSizerFlags().Border(wxALL, 5).Expand());
+	s_round_spu_decoder->Add(cbox_spu_decoder, wxSizerFlags().Border(wxALL, 5).Expand());
+
+	s_round_gs_render->Add(cbox_gs_render, wxSizerFlags().Border(wxALL, 5).Expand());
+	s_round_gs_res->Add(cbox_gs_resolution, wxSizerFlags().Border(wxALL, 5).Expand());
+	s_round_gs_aspect->Add(cbox_gs_aspect, wxSizerFlags().Border(wxALL, 5).Expand());
+
+	s_round_io_pad_handler->Add(cbox_pad_handler, wxSizerFlags().Border(wxALL, 5).Expand());
+	s_round_io_keyboard_handler->Add(cbox_keyboard_handler, wxSizerFlags().Border(wxALL, 5).Expand());
+	s_round_io_mouse_handler->Add(cbox_mouse_handler, wxSizerFlags().Border(wxALL, 5).Expand());
+
+	s_round_audio_out->Add(cbox_audio_out, wxSizerFlags().Border(wxALL, 5).Expand());
+
+	s_round_hle_log_lvl->Add(cbox_hle_loglvl, wxSizerFlags().Border(wxALL, 5).Expand());
+
+	s_round_sys_lang->Add(cbox_sys_lang, wxSizerFlags().Border(wxALL, 5).Expand());
+
+	// Core
+	s_subpanel_cpu->Add(s_round_cpu_decoder, wxSizerFlags().Border(wxALL, 5).Expand());
+	s_subpanel_cpu->Add(s_round_spu_decoder, wxSizerFlags().Border(wxALL, 5).Expand());
+
+	// Graphics
+	s_subpanel_graphics->Add(s_round_gs_render, wxSizerFlags().Border(wxALL, 5).Expand());
+	s_subpanel_graphics->Add(s_round_gs_res, wxSizerFlags().Border(wxALL, 5).Expand());
+	s_subpanel_graphics->Add(s_round_gs_aspect, wxSizerFlags().Border(wxALL, 5).Expand());
+	s_subpanel_graphics->Add(chbox_gs_log_prog, wxSizerFlags().Border(wxALL, 5).Expand());
+	s_subpanel_graphics->Add(chbox_gs_dump_depth, wxSizerFlags().Border(wxALL, 5).Expand());
+	s_subpanel_graphics->Add(chbox_gs_dump_color, wxSizerFlags().Border(wxALL, 5).Expand());
+	s_subpanel_graphics->Add(chbox_gs_vsync, wxSizerFlags().Border(wxALL, 5).Expand());
+
+	// Input - Output
+	s_subpanel_io->Add(s_round_io_pad_handler, wxSizerFlags().Border(wxALL, 5).Expand());
+	s_subpanel_io->Add(s_round_io_keyboard_handler, wxSizerFlags().Border(wxALL, 5).Expand());
+	s_subpanel_io->Add(s_round_io_mouse_handler, wxSizerFlags().Border(wxALL, 5).Expand());
+
+	// Audio
+	s_subpanel_audio->Add(s_round_audio_out, wxSizerFlags().Border(wxALL, 5).Expand());
+	s_subpanel_audio->Add(chbox_audio_dump, wxSizerFlags().Border(wxALL, 5).Expand());
+	s_subpanel_audio->Add(chbox_audio_conv, wxSizerFlags().Border(wxALL, 5).Expand());
+
+	// HLE / Misc.
+	s_subpanel_hle->Add(s_round_hle_log_lvl, wxSizerFlags().Border(wxALL, 5).Expand());
+	s_subpanel_hle->Add(chbox_hle_logging, wxSizerFlags().Border(wxALL, 5).Expand());
+	s_subpanel_hle->Add(chbox_hle_hook_stfunc, wxSizerFlags().Border(wxALL, 5).Expand());
+	s_subpanel_hle->Add(chbox_hle_savetty, wxSizerFlags().Border(wxALL, 5).Expand());
+	s_subpanel_hle->Add(chbox_hle_exitonstop, wxSizerFlags().Border(wxALL, 5).Expand());
+	s_subpanel_hle->Add(chbox_hle_always_start, wxSizerFlags().Border(wxALL, 5).Expand());
+
+	//Auto Pause
+	s_subpanel_hle->Add(chbox_dbg_ap_systemcall, wxSizerFlags().Border(wxALL, 5).Expand());
+	s_subpanel_hle->Add(chbox_dbg_ap_functioncall, wxSizerFlags().Border(wxALL, 5).Expand());
+
+	// System
+	s_subpanel_system->Add(s_round_sys_lang, wxSizerFlags().Border(wxALL, 5).Expand());
+	
+	// Buttons
+	wxBoxSizer* s_b_panel(new wxBoxSizer(wxHORIZONTAL));
+	s_b_panel->Add(new wxButton(&diag, wxID_OK), wxSizerFlags().Border(wxALL, 5).Bottom());
+	s_b_panel->Add(new wxButton(&diag, wxID_CANCEL), wxSizerFlags().Border(wxALL, 5).Bottom());
+
+	// Resize panels 
+	diag.SetSizerAndFit(s_subpanel_cpu, false);
+	diag.SetSizerAndFit(s_subpanel_graphics, false);
+	diag.SetSizerAndFit(s_subpanel_io, false);
+	diag.SetSizerAndFit(s_subpanel_audio, false);
+	diag.SetSizerAndFit(s_subpanel_hle, false);
+	diag.SetSizerAndFit(s_subpanel_system, false);
+	diag.SetSizerAndFit(s_b_panel, false);
+	
+	diag.SetSize(width+26, height+80);
+
+	if(diag.ShowModal() == wxID_OK)
+	{
+		Ini.CPUDecoderMode.SetValue(cbox_cpu_decoder->GetSelection() + 1);
+		Ini.SPUDecoderMode.SetValue(cbox_spu_decoder->GetSelection() + 1);
+		Ini.GSRenderMode.SetValue(cbox_gs_render->GetSelection());
+		Ini.GSResolution.SetValue(ResolutionNumToId(cbox_gs_resolution->GetSelection() + 1));
+		Ini.GSAspectRatio.SetValue(cbox_gs_aspect->GetSelection() + 1);
+		Ini.GSVSyncEnable.SetValue(chbox_gs_vsync->GetValue());
+		Ini.GSLogPrograms.SetValue(chbox_gs_log_prog->GetValue());
+		Ini.GSDumpDepthBuffer.SetValue(chbox_gs_dump_depth->GetValue());
+		Ini.GSDumpColorBuffers.SetValue(chbox_gs_dump_color->GetValue());
+		Ini.PadHandlerMode.SetValue(cbox_pad_handler->GetSelection());
+		Ini.KeyboardHandlerMode.SetValue(cbox_keyboard_handler->GetSelection());
+		Ini.MouseHandlerMode.SetValue(cbox_mouse_handler->GetSelection());
+		Ini.AudioOutMode.SetValue(cbox_audio_out->GetSelection());
+		Ini.AudioDumpToFile.SetValue(chbox_audio_dump->GetValue());
+		Ini.AudioConvertToU16.SetValue(chbox_audio_conv->GetValue());
+		Ini.HLELogging.SetValue(chbox_hle_logging->GetValue());
+		Ini.HLEHookStFunc.SetValue(chbox_hle_hook_stfunc->GetValue());
+		Ini.HLESaveTTY.SetValue(chbox_hle_savetty->GetValue());
+		Ini.HLEExitOnStop.SetValue(chbox_hle_exitonstop->GetValue());
+		Ini.HLELogLvl.SetValue(cbox_hle_loglvl->GetSelection());
+		Ini.SysLanguage.SetValue(cbox_sys_lang->GetSelection());
+		Ini.HLEAlwaysStart.SetValue(chbox_hle_always_start->GetValue());
+
+		//Auto Pause
+		Ini.DBGAutoPauseFunctionCall.SetValue(chbox_dbg_ap_functioncall->GetValue());
+		Ini.DBGAutoPauseSystemCall.SetValue(chbox_dbg_ap_systemcall->GetValue());
+
+		Ini.Save();
+	}
+
+	if(paused) Emu.Resume();
+}
+
+void MainFrame::ConfigPad(wxCommandEvent& WXUNUSED(event))
+{
+	PADManager(this).ShowModal();
+}
+
+void MainFrame::ConfigVFS(wxCommandEvent& WXUNUSED(event))
+{
+	VFSManagerDialog(this).ShowModal();
+}
+
+void MainFrame::ConfigVHDD(wxCommandEvent& WXUNUSED(event))
+{
+	VHDDManagerDialog(this).ShowModal();
+}
+
+void MainFrame::ConfigAutoPause(wxCommandEvent& WXUNUSED(event))
+{
+	AutoPauseManagerDialog(this).ShowModal();
+}
+
+void MainFrame::ConfigSaveData(wxCommandEvent& event)
+{
+	SaveDataListDialog(this, true).ShowModal();
+}
+
+void MainFrame::OpenELFCompiler(wxCommandEvent& WXUNUSED(event))
+{
+	(new CompilerELF(this)) -> Show();
+}
+
+void MainFrame::OpenKernelExplorer(wxCommandEvent& WXUNUSED(event))
+{
+	(new KernelExplorer(this)) -> Show();
+}
+
+void MainFrame::OpenMemoryViewer(wxCommandEvent& WXUNUSED(event))
+{
+	(new MemoryViewerPanel(this)) -> Show();
+}
+
+void MainFrame::OpenRSXDebugger(wxCommandEvent& WXUNUSED(event))
+{
+	(new RSXDebugger(this)) -> Show();
+}
+
+
+void MainFrame::AboutDialogHandler(wxCommandEvent& WXUNUSED(event))
+{
+	AboutDialog(this).ShowModal();
+}
+
+void MainFrame::UpdateUI(wxCommandEvent& event)
+{
+	event.Skip();
+
+	bool is_running, is_stopped, is_ready;
+
+	if(event.GetEventType() == wxEVT_DBG_COMMAND)
+	{
+		switch(event.GetId())
+		{
+			case DID_START_EMU:
+			case DID_STARTED_EMU:
+				is_running = true;
+				is_stopped = false;
+				is_ready = false;
+			break;
+
+			case DID_STOP_EMU:
+			case DID_STOPPED_EMU:
+				is_running = false;
+				is_stopped = true;
+				is_ready = false;
+				m_sys_menu_opened = false;
+			break;
+
+			case DID_PAUSE_EMU:
+			case DID_PAUSED_EMU:
+				is_running = false;
+				is_stopped = false;
+				is_ready = false;
+			break;
+
+			case DID_RESUME_EMU:
+			case DID_RESUMED_EMU:
+				is_running = true;
+				is_stopped = false;
+				is_ready = false;
+			break;
+
+			case DID_READY_EMU:
+				is_running = false;
+				is_stopped = false;
+				is_ready = true;
+			break;
+
+			case DID_REGISTRED_CALLBACK:
+				is_running = Emu.IsRunning();
+				is_stopped = Emu.IsStopped();
+				is_ready = Emu.IsReady();
+			break;
+
+			default:
+				return;
+		}
+
+		if (event.GetId() == DID_STOPPED_EMU)
+		{
+			if (Ini.HLEExitOnStop.GetValue())
+			{
+				wxGetApp().Exit();
+			}
+		}
+	}
+	else
+	{
+		is_running = Emu.IsRunning();
+		is_stopped = Emu.IsStopped();
+		is_ready = Emu.IsReady();
+	}
+
+	// Update menu items based on the state of the emulator
+	wxMenuBar& menubar( *GetMenuBar() );
+
+	// Emulation
+	wxMenuItem& pause = *menubar.FindItem( id_sys_pause );
+	wxMenuItem& stop  = *menubar.FindItem( id_sys_stop );
+	pause.SetItemLabel(is_running ? "Pause\tCtrl + P" : is_ready ? "Start\tCtrl + E" : "Resume\tCtrl + E");
+	pause.Enable(!is_stopped);
+	stop.Enable(!is_stopped);
+
+	// PS3 Commands
+	wxMenuItem& send_exit = *menubar.FindItem( id_sys_send_exit );
+	wxMenuItem& send_open_menu = *menubar.FindItem( id_sys_send_open_menu );
+	bool enable_commands = !is_stopped && Emu.GetCallbackManager().m_exit_callback.m_callbacks.size();
+	send_open_menu.SetItemLabel(wxString::Format("Send %s system menu cmd", (m_sys_menu_opened ? "close" : "open")));
+	send_open_menu.Enable(enable_commands);
+	send_exit.Enable(enable_commands);
+
+	// Tools
+	wxMenuItem& kernel_explorer = *menubar.FindItem(id_tools_kernel_explorer);
+	wxMenuItem& memory_viewer = *menubar.FindItem(id_tools_memory_viewer);
+	wxMenuItem& rsx_debugger = *menubar.FindItem(id_tools_rsx_debugger);
+	kernel_explorer.Enable(!is_stopped);
+	memory_viewer.Enable(!is_stopped);
+	rsx_debugger.Enable(!is_stopped);
+
+
+	//m_aui_mgr.Update();
+
+	//wxCommandEvent refit( wxEVT_COMMAND_MENU_SELECTED, id_update_dbg );
+	//GetEventHandler()->AddPendingEvent( refit );
+}
+
+void MainFrame::OnQuit(wxCloseEvent& event)
+{
+	DoSettings(false);
+	TheApp->Exit();
+}
+
+void MainFrame::OnKeyDown(wxKeyEvent& event)
+{
+	if(wxGetActiveWindow() /*== this*/ && event.ControlDown())
+	{
+		switch(event.GetKeyCode())
+		{
+		case 'E': case 'e': if(Emu.IsPaused()) Emu.Resume(); else if(Emu.IsReady()) Emu.Run(); return;
+		case 'P': case 'p': if(Emu.IsRunning()) Emu.Pause(); return;
+		case 'S': case 's': if(!Emu.IsStopped()) Emu.Stop(); return;
+		case 'R': case 'r': if(!Emu.m_path.empty()) {Emu.Stop(); Emu.Run();} return;
+		}
+	}
+
+	event.Skip();
+}